import re
import json
try:
    from urllib import urlencode
except ImportError:
    from urllib.parse import urlencode
from pandaserver.taskbuffer import EventServiceUtils
from pandaserver.dataservice import DataServiceUtils

# constants
TimeOutToken = "TimeOut"
NoJobsToken  = "NoJobs"       

########### status codes
# succeeded
SC_Success   =  0
# timeout
SC_TimeOut   = 10
# no available jobs
SC_NoJobs    = 20
# failed
SC_Failed    = 30
# Not secure connection
SC_NonSecure = 40
# invalid token
SC_Invalid   = 50
# invalid role
SC_Role      = 60
# permission denied
SC_Perms     = 70
# key missing
SC_MissKey   = 80
# failure of proxy retrieval
SC_ProxyError = 90


# response
class Response:
    # constructor
    def __init__(self,statusCode,errorDialog=None):
        # create data object
        self.data = {'StatusCode':statusCode}
        if errorDialog is not None:
            self.data['errorDialog'] = errorDialog


    # URL encode
    def encode(self,acceptJson=False):
        if not acceptJson:
            return urlencode(self.data)
        else:
            return {'type':'json','content':json.dumps(self.data)}


    # append Node
    def appendNode(self,name,value):
        self.data[name]=value
            
                   
    # append job
    def appendJob(self,job,siteMapperCache=None):
        # event service merge
        if EventServiceUtils.isEventServiceMerge(job):
            isEventServiceMerge = True
        else:
            isEventServiceMerge = False
        # PandaID
        self.data['PandaID'] = job.PandaID
        # prodSourceLabel
        self.data['prodSourceLabel'] = job.prodSourceLabel
        # swRelease
        self.data['swRelease'] = job.AtlasRelease
        # homepackage
        self.data['homepackage'] = job.homepackage
        # transformation
        self.data['transformation'] = job.transformation
        # job name
        self.data['jobName'] = job.jobName
        # job definition ID
        self.data['jobDefinitionID'] = job.jobDefinitionID
        # cloud
        self.data['cloud'] = job.cloud
        # files
        strIFiles = ''
        strOFiles = ''
        strDispatch = ''
        strDisToken = ''
        strDisTokenForOutput = ''                
        strDestination = ''
        strRealDataset = ''
        strRealDatasetIn = ''
        strProdDBlock = ''
        strDestToken = ''
        strProdToken = ''
        strProdTokenForOutput = ''
        strGUID = ''
        strFSize = ''
        strCheckSum = ''
        strFileDestinationSE = ''
        strScopeIn  = ''
        strScopeOut = ''
        strScopeLog = ''        
        logFile = ''
        logGUID = ''        
        ddmEndPointIn = []
        ddmEndPointOut = []
        noOutput = []
        siteSpec = None
        inDsLfnMap = {}
        inLFNset = set()
        if siteMapperCache is not None:
            siteMapper = siteMapperCache.getObj()
            siteSpec = siteMapper.getSite(job.computingSite)
            # resolve destSE
            try:
                job.destinationSE = siteMapper.resolveNucleus(job.destinationSE)
                for tmpFile in job.Files:
                    tmpFile.destinationSE = siteMapper.resolveNucleus(tmpFile.destinationSE)
            except Exception:
                pass
            siteMapperCache.releaseObj()
        for file in job.Files:
            if file.type == 'input':
                if EventServiceUtils.isJumboJob(job) and file.lfn in inLFNset:
                    pass
                else:
                    inLFNset.add(file.lfn)
                    if strIFiles != '':
                        strIFiles += ','
                    strIFiles += file.lfn
                    if strDispatch != '':
                        strDispatch += ','
                    strDispatch += file.dispatchDBlock
                    if strDisToken != '':
                        strDisToken += ','
                    strDisToken += file.dispatchDBlockToken
                    strProdDBlock += '%s,' % file.prodDBlock 
                    if not isEventServiceMerge:
                        strProdToken += '%s,' % file.prodDBlockToken
                    else:
                        strProdToken += '%s,' % job.metadata[1][file.lfn]
                    if strGUID != '':
                        strGUID += ','
                    strGUID += file.GUID
                    strRealDatasetIn += '%s,' % file.dataset
                    strFSize += '%s,' % file.fsize
                    if not file.checksum in ['','NULL',None]:
                        strCheckSum += '%s,' % file.checksum
                    else:
                        strCheckSum += '%s,' % file.md5sum
                    strScopeIn += '%s,' % file.scope
                    ddmEndPointIn.append(self.getDdmEndpoint(siteSpec, file.dispatchDBlockToken, 'input',
                                                             job.prodSourceLabel))
                    if not file.dataset in inDsLfnMap:
                        inDsLfnMap[file.dataset] = []
                    inDsLfnMap[file.dataset].append(file.lfn)
            if file.type == 'output' or file.type == 'log':
                if strOFiles != '':
                    strOFiles += ','
                strOFiles += file.lfn
                if strDestination != '':
                    strDestination += ','
                strDestination += file.destinationDBlock
                if strRealDataset != '':
                    strRealDataset += ','
                strRealDataset += file.dataset
                strFileDestinationSE += '%s,' % file.destinationSE
                if file.type == 'log':
                    logFile = file.lfn
                    logGUID = file.GUID
                    strScopeLog = file.scope
                else:
                    strScopeOut += '%s,' % file.scope                        
                if strDestToken != '':
                    strDestToken += ','
                strDestToken += re.sub('^ddd:','dst:',file.destinationDBlockToken.split(',')[0])
                strDisTokenForOutput += '%s,' % file.dispatchDBlockToken
                strProdTokenForOutput += '%s,' % file.prodDBlockToken
                ddmEndPointOut.append(self.getDdmEndpoint(siteSpec, file.destinationDBlockToken.split(',')[0], 'output',
                                                          job.prodSourceLabel))
                if file.isAllowedNoOutput():
                    noOutput.append(file.lfn)
        # inFiles
        self.data['inFiles'] = strIFiles
        # dispatch DBlock
        self.data['dispatchDblock'] = strDispatch
        # dispatch DBlock space token
        self.data['dispatchDBlockToken'] = strDisToken
        # dispatch DBlock space token for output
        self.data['dispatchDBlockTokenForOut'] = strDisTokenForOutput[:-1]
        # outFiles
        self.data['outFiles'] = strOFiles
        # destination DBlock
        self.data['destinationDblock'] = strDestination
        # destination DBlock space token
        self.data['destinationDBlockToken'] = strDestToken
        # prod DBlocks
        self.data['prodDBlocks'] = strProdDBlock[:-1]
        # prod DBlock space token
        self.data['prodDBlockToken'] = strProdToken[:-1]
        # real output datasets
        self.data['realDatasets'] = strRealDataset
        # real output datasets
        self.data['realDatasetsIn'] = strRealDatasetIn[:-1]
        # file's destinationSE
        self.data['fileDestinationSE'] = strFileDestinationSE[:-1]
        # log filename
        self.data['logFile'] = logFile
        # log GUID
        self.data['logGUID'] = logGUID
        # jobPars
        self.data['jobPars'] = job.jobParameters
        # attempt number
        self.data['attemptNr'] = job.attemptNr
        # GUIDs
        self.data['GUID'] = strGUID
        # checksum
        self.data['checksum'] = strCheckSum[:-1]
        # fsize
        self.data['fsize'] = strFSize[:-1]
        # scope
        self.data['scopeIn']  = strScopeIn[:-1]
        self.data['scopeOut'] = strScopeOut[:-1]
        self.data['scopeLog'] = strScopeLog
        # DDM endpoints
        try:
            self.data['ddmEndPointIn'] = ','.join(ddmEndPointIn)
        except TypeError:
            self.data['ddmEndPointIn'] = ''
        try:
            self.data['ddmEndPointOut'] = ','.join(ddmEndPointOut)
        except TypeError:
            self.data['ddmEndPointOut'] = ''
        # destinationSE
        self.data['destinationSE'] = job.destinationSE
        # user ID
        self.data['prodUserID'] = job.prodUserID
        # CPU count
        self.data['maxCpuCount'] = job.maxCpuCount
        # RAM count
        self.data['minRamCount'] = job.minRamCount
        # disk count
        self.data['maxDiskCount'] = job.maxDiskCount
        # cmtconfig
        self.data['cmtConfig'] = job.cmtConfig
        # processingType
        self.data['processingType'] = job.processingType
        # transferType
        self.data['transferType'] = job.transferType
        # sourceSite
        self.data['sourceSite'] = job.sourceSite
        # current priority
        self.data['currentPriority'] = job.currentPriority
        # taskID
        if job.lockedby == 'jedi':
            self.data['taskID'] = job.jediTaskID
        else:
            self.data['taskID'] = job.taskID
        # core count
        if job.coreCount in ['NULL', None]:
            self.data['coreCount'] = 1
        else:
            self.data['coreCount'] = job.coreCount
        # jobsetID
        self.data['jobsetID'] = job.jobsetID
        # nucleus
        self.data['nucleus'] = job.nucleus
        # walltime
        self.data['maxWalltime'] = job.maxWalltime
        # debug mode
        if job.specialHandling is not None and 'debug' in job.specialHandling:
            self.data['debug'] = 'True'
        # event service or job cloning
        if EventServiceUtils.isJobCloningJob(job):
            self.data['cloneJob'] = EventServiceUtils.getJobCloningType(job)
        elif EventServiceUtils.isEventServiceJob(job) or EventServiceUtils.isJumboJob(job):
            self.data['eventService'] = 'True'
            # prod DBlock space token for pre-merging output
            self.data['prodDBlockTokenForOutput'] = strProdTokenForOutput[:-1]
        # event service merge
        if isEventServiceMerge:
            self.data['eventServiceMerge'] = 'True'
            # write to file for ES merge
            writeToFileStr = ''
            try:
                for outputName in job.metadata[0]:
                    inputList = job.metadata[0][outputName]
                    writeToFileStr += 'inputFor_{0}:'.format(outputName)
                    for tmpInput in inputList:
                        writeToFileStr += '{0},'.format(tmpInput)
                    writeToFileStr = writeToFileStr[:-1]
                    writeToFileStr += '^'
                writeToFileStr = writeToFileStr[:-1]
            except Exception:
                pass
            self.data['writeToFile'] = writeToFileStr
        elif job.writeInputToFile():
            try:
                # write input to file
                writeToFileStr = ''
                for inDS in inDsLfnMap:
                    inputList = inDsLfnMap[inDS]
                    inDS = re.sub('/$','',inDS)
                    inDS = inDS.split(':')[-1]
                    writeToFileStr += 'tmpin_{0}:'.format(inDS)
                    writeToFileStr += ','.join(inputList)
                    writeToFileStr += '^'
                writeToFileStr = writeToFileStr[:-1]
                self.data['writeToFile'] = writeToFileStr
            except Exception:
                pass
        # replace placeholder
        if EventServiceUtils.isJumboJob(job) or EventServiceUtils.isCoJumboJob(job):
            try:
                for inDS in inDsLfnMap:
                    inputList = inDsLfnMap[inDS]
                    inDS = re.sub('/$','',inDS)
                    inDS = inDS.split(':')[-1]
                    srcStr = 'tmpin__cnt_{0}'.format(inDS)
                    dstStr = ','.join(inputList)
                    self.data['jobPars'] = self.data['jobPars'].replace(srcStr, dstStr)
            except Exception:
                pass
        # no output
        if noOutput != []:
            self.data['allowNoOutput'] = ','.join(noOutput)
        # alternative stage-out
        if job.getAltStgOut() is not None:
            self.data['altStageOut'] = job.getAltStgOut()
        # log to OS
        if job.putLogToOS():
            self.data['putLogToOS'] = 'True'
        # suppress execute string conversion
        if job.noExecStrCnv():
            self.data['noExecStrCnv'] = 'True'
        # in-file positional event number
        if job.inFilePosEvtNum():
            self.data['inFilePosEvtNum'] = 'True'
        # use prefetcher
        if job.usePrefetcher():
            self.data['usePrefetcher'] = 'True'
        # IO
        self.data['ioIntensity'] = job.get_task_attribute('ioIntensity')
        self.data['ioIntensityUnit'] = job.get_task_attribute('ioIntensityUnit')


    # set proxy key
    def setProxyKey(self,proxyKey):
        names = ['credname','myproxy']
        for name in names:
            if name in proxyKey:
                self.data[name] = proxyKey[name]
            else:
                self.data[name] = ''


    # set secret key for panda proxy
    def setPandaProxySecretKey(self,secretKey):
        self.data['pandaProxySecretKey'] = secretKey


    # get ddm endpoint
<<<<<<< HEAD
    def getDdmEndpoint(self, siteSpec, spaceToken, mode, prodSourceLabel):
        scope_input, scope_output = DataServiceUtils.select_scope(siteSpec, prodSourceLabel)
        if not siteSpec or mode not in ['input', 'output']:
=======
    def getDdmEndpoint(self, siteSpec, spaceToken, mode):
        if siteSpec is None or mode not in ['input', 'output']:
>>>>>>> 92233cf4
            return ''

        if mode == 'input':
            connected_endpoints = siteSpec.ddm_endpoints_input.get(scope_input)
        elif mode == 'output':
            connected_endpoints = siteSpec.ddm_endpoints_output.get(scope_output)

        endPoint = DataServiceUtils.getDestinationSE(spaceToken)
        if endPoint and connected_endpoints and connected_endpoints.isAssociated(endPoint):
            return endPoint

        endPoint = DataServiceUtils.getDistributedDestination(spaceToken)
        if endPoint and connected_endpoints and connected_endpoints.isAssociated(endPoint):
            return endPoint

        if mode == 'input':
            setokens = siteSpec.setokens_input.get(scope_input, [])
            ddm = siteSpec.ddm_input.get(scope_input)
        elif mode == 'output':
            setokens = siteSpec.setokens_output.get(scope_output, [])
            ddm = siteSpec.ddm_output.get(scope_output)
        if spaceToken in setokens:
            return setokens[spaceToken]

        # Protection against misconfigured sites
        if not ddm:
            ddm = ''

        return ddm
                

# check if secure connection
def isSecure(req):
    if 'SSL_CLIENT_S_DN' not in req.subprocess_env:
        return False
    return True


# get user DN
def getUserDN(req):
    try:
        return req.subprocess_env['SSL_CLIENT_S_DN']
    except Exception:
        return 'None'<|MERGE_RESOLUTION|>--- conflicted
+++ resolved
@@ -360,14 +360,9 @@
 
 
     # get ddm endpoint
-<<<<<<< HEAD
     def getDdmEndpoint(self, siteSpec, spaceToken, mode, prodSourceLabel):
         scope_input, scope_output = DataServiceUtils.select_scope(siteSpec, prodSourceLabel)
-        if not siteSpec or mode not in ['input', 'output']:
-=======
-    def getDdmEndpoint(self, siteSpec, spaceToken, mode):
-        if siteSpec is None or mode not in ['input', 'output']:
->>>>>>> 92233cf4
+        if siteSpec is None or mode not in ['input', 'output']
             return ''
 
         if mode == 'input':
