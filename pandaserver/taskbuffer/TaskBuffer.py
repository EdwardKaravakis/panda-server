--- conflicted
+++ resolved
@@ -980,62 +980,6 @@
         # return
         return jobs + [nSent, {}, secrets_map]
 
-<<<<<<< HEAD
-    # run task assignment
-    def runTaskAssignment(self, jobs):
-        # get DB proxy
-        proxy = self.proxyPool.getProxy()
-        # loop over all jobs
-        retList = []
-        newJobs = []
-        for job in jobs:
-            ret = None
-            if job.taskID not in ["NULL", 0, ""]:
-                # get cloud
-                cloudTask = proxy.getCloudTask(job.taskID)
-                if cloudTask is not None and cloudTask.status == "assigned":
-                    ret = cloudTask.cloud
-            if ret is None:
-                # append for TA
-                newJobs.append(job)
-            retList.append(ret)
-        # release DB proxy
-        self.proxyPool.putProxy(proxy)
-        # run setupper
-        if newJobs != []:
-            pass
-        # return clouds
-        return retList
-
-    # reset modification time of a task to shorten retry interval
-    def resetTmodCloudTask(self, tid):
-        # get DBproxy
-        proxy = self.proxyPool.getProxy()
-        # run
-        res = proxy.resetTmodCloudTask(tid)
-        # release proxy
-        self.proxyPool.putProxy(proxy)
-        # return
-        return res
-
-    # get assigning task
-    def getAssigningTask(self):
-        # get DBproxy
-        proxy = self.proxyPool.getProxy()
-        # run
-        res = proxy.getAssigningTask()
-=======
-    # get fairshare policy
-    def getFairsharePolicy(self):
-        # get DBproxy
-        proxy = self.proxyPool.getProxy()
-        # run
-        res = proxy.getFairsharePolicy(True)
->>>>>>> 7d50c47d
-        # release proxy
-        self.proxyPool.putProxy(proxy)
-        # return
-        return res
 
     # check merge job generation status
     def checkMergeGenerationStatus(self, dn, jobID):
