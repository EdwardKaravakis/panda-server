import re
import sys
import traceback
import time
import fcntl
import random
import datetime
import uuid
import functools
from pandaserver.brokerage import ErrorCode
from pandaserver.taskbuffer import ProcessGroups
from pandaserver.dataservice import DataServiceUtils
from pandaserver.dataservice.DataServiceUtils import select_scope
from pandaserver.dataservice.DDM import rucioAPI
from pandaserver.config import panda_config

from pandacommon.pandalogger.PandaLogger import PandaLogger
_log = PandaLogger().getLogger('broker')

try:
    long
except NameError:
    long = int

# all known sites
_allSites = []


# non LRC checking
_disableLRCcheck = []

# lock for uuidgen
_lockGetUU   = open(panda_config.lockfile_getUU, 'w')

# short-long mapping
shortLongMap = {'ANALY_BNL_SHORT': 'ANALY_BNL_LONG'}

# processingType to skip brokerage
skipBrokerageProTypes = ['prod_test']

# comparison function for sort
def _compFunc(jobA,jobB):
    # append site if not in list
    if jobA.computingSite not in _allSites:
        _allSites.append(jobA.computingSite)
    if jobB.computingSite not in _allSites:
        _allSites.append(jobB.computingSite)
    # compare
    indexA = _allSites.index(jobA.computingSite)
    indexB = _allSites.index(jobB.computingSite)
    if indexA > indexB:
        return 1
    elif indexA < indexB:
        return -1
    else:
        return 0


# release checker
def _checkRelease(jobRels,siteRels):
    # all on/off
    if "True" in siteRels:
        return True
    if "False" in siteRels:
        return False
    # loop over all releases
    for tmpRel in jobRels.split('\n'):
        relVer = re.sub('^Atlas-','',tmpRel)
        # not available releases
        if relVer not in siteRels:
            return False
    return True


# get list of files which already exist at the site
def _getOkFiles(v_ce,v_files,v_guids,allLFNs,allGUIDs,allOkFilesMap,prodsourcelabel,tmpLog=None,
                scopeList=None,allScopeList=None):

    scope_association_input, scope_association_output  = select_scope(v_ce, prodsourcelabel)
    dq2IDs = v_ce.setokens_input[scope_association_input].values()
    try:
        dq2IDs.remove('')
    except Exception:
        pass
    dq2IDs.sort()
    if dq2IDs == []:
        dq2ID = v_ce.ddm_input[scope_association_input]
    else:
        dq2ID = ''
        for tmpID in dq2IDs:
            dq2ID += '%s,' % tmpID
        dq2ID = dq2ID[:-1]
    # set LFC and SE name
    dq2URL = 'rucio://atlas-rucio.cern.ch:/grid/atlas'
    tmpSE = v_ce.ddm_endpoints_input[scope_association_input].getAllEndPoints()
    if tmpLog is not None:
        tmpLog.debug('getOkFiles for %s with dq2ID:%s,LFC:%s,SE:%s' % (v_ce.sitename,dq2ID,dq2URL,str(tmpSE)))
    anyID = 'any'
    # use bulk lookup
    if allLFNs != []:
        # get all replicas
        if dq2URL not in allOkFilesMap:
            allOkFilesMap[dq2URL] = {}
            tmpStat,tmpAvaFiles = rucioAPI.listFileReplicas(allScopeList,allLFNs,tmpSE)
            if not tmpStat and tmpLog is not None:
                tmpLog.debug('getOkFile failed to get file replicas')
                tmpAvaFiles = {}
            allOkFilesMap[dq2URL][anyID] = tmpAvaFiles
        # get files for each dq2ID
        if dq2ID not in allOkFilesMap[dq2URL]:
            allOkFilesMap[dq2URL][dq2ID] = allOkFilesMap[dq2URL][anyID]
        # make return map
        retMap = {}
        for tmpLFN in v_files:
            if tmpLFN in allOkFilesMap[dq2URL][dq2ID]:
                retMap[tmpLFN] = allOkFilesMap[dq2URL][dq2ID][tmpLFN]
        tmpLog.debug('getOkFiles done')
        # return
        return retMap
    else:
        # old style
        tmpLog.debug('getOkFiles old')
        return {}


# check reprocessing or not
def _isReproJob(tmpJob):
    if tmpJob is not None:
        if tmpJob.processingType in ['reprocessing']:
            return True
        if tmpJob.transformation in ['csc_cosmics_trf.py','csc_BSreco_trf.py','BStoESDAODDPD_trf.py']:
            return True
    return False


# set 'ready' if files are already there
def _setReadyToFiles(tmpJob, okFiles, siteMapper, tmpLog):
    tmpLog.debug(str(okFiles))
    allOK = True
    tmpSiteSpec = siteMapper.getSite(tmpJob.computingSite)
    tmpSrcSpec  = siteMapper.getSite(siteMapper.getCloud(tmpJob.getCloud())['source'])
    scope_association_site_input, scope_association_site_output = select_scope(tmpSiteSpec, tmpJob.prodSourceLabel)
    scope_association_src_input, scope_association_src_output = select_scope(tmpSrcSpec, tmpJob.prodSourceLabel)
    tmpTapeEndPoints = tmpSiteSpec.ddm_endpoints_input[scope_association_site_input].getTapeEndPoints()
    # direct usage of remote SE
    if tmpSiteSpec.ddm_input[scope_association_site_input] != tmpSrcSpec.ddm_input[scope_association_src_input] \
            and tmpSrcSpec.ddm_input[scope_association_src_input] in tmpSiteSpec.setokens_input[scope_association_site_input].values():
        tmpSiteSpec = tmpSrcSpec
        tmpLog.debug('%s uses remote SiteSpec of %s for %s' % (tmpJob.PandaID,tmpSrcSpec.sitename,tmpJob.computingSite))
    for tmpFile in tmpJob.Files:
        if tmpFile.type == 'input':
            if tmpFile.status == 'ready':
                tmpFile.dispatchDBlock = 'NULL'
            elif DataServiceUtils.isCachedFile(tmpFile.dataset,tmpSiteSpec):
                # cached file
                tmpFile.status = 'cached'
                tmpFile.dispatchDBlock = 'NULL'
            elif tmpJob.computingSite == siteMapper.getCloud(tmpJob.getCloud())['source'] or \
                    tmpSiteSpec.ddm_input[scope_association_site_input] == tmpSrcSpec.ddm_input[scope_association_src_input]:
                # use DDM prestage only for on-tape files
                if len(tmpTapeEndPoints) > 0 and tmpFile.lfn in okFiles:
                    tapeOnly = True
                    tapeCopy = False
                    for tmpSE in okFiles[tmpFile.lfn]:
                        if tmpSE not in tmpTapeEndPoints:
                            tapeOnly = False
                        else:
                            # there is a tape copy
                            tapeCopy = True
                    # trigger prestage when disk copy doesn't exist or token is TAPE
                    if tapeOnly or (tapeCopy and tmpFile.dispatchDBlockToken in ['ATLASDATATAPE','ATLASMCTAPE']):
                        allOK = False
                    else:
                        # set ready
                        tmpFile.status = 'ready'
                        tmpFile.dispatchDBlock = 'NULL'
                else:
                    # set ready anyway even if LFC is down. i.e. okFiles doesn't contain the file
                    tmpFile.status = 'ready'
                    tmpFile.dispatchDBlock = 'NULL'
            else:
                # set ready if the file exists and the site doesn't use prestage
                tmpFile.status = 'ready'
                tmpFile.dispatchDBlock = 'NULL'
    # unset disp dataset
    if allOK:
        tmpJob.dispatchDBlock = 'NULL'



# check number/size of inputs
def _isTooManyInput(nFilesPerJob,inputSizePerJob):
    # the number of inputs is larger than 5 or
    # size of inputs is larger than 500MB
    if nFilesPerJob > 5 or inputSizePerJob > 500*1024*1024:
        return True
    return False


# send analysis brokerage info to logger
def sendMsgToLogger(message):
    _log.debug(message)


# send analysis brokerage info to logger with HTTP
def sendMsgToLoggerHTTP(msgList,job):
    try:
        # logging
        iMsg = 0
        # message type
        msgType = 'analy_brokerage'
        # make header
        if job.jobsetID not in [None,'NULL']:
            msgHead = "dn='%s' : jobset=%s jobdef=%s" % (job.prodUserName,job.jobsetID,job.jobDefinitionID)
        else:
            msgHead = "dn='%s' : jobdef=%s" % (job.prodUserName,job.jobDefinitionID)
        for msgBody in msgList:
            # make message
            message = msgHead + ' : ' + msgBody
            # dump locally
            _log.debug(message)
            # get logger
            _pandaLogger = PandaLogger()
            _pandaLogger.lock()
            _pandaLogger.setParams({'Type':msgType})
            logger = _pandaLogger.getHttpLogger(panda_config.loggername)
            # add message
            logger.info(message)
            # release HTTP handler
            _pandaLogger.release()
            # sleep
            iMsg += 1
            if iMsg % 5 == 0:
                time.sleep(1)
    except Exception:
        errType,errValue = sys.exc_info()[:2]
        _log.error("sendMsgToLoggerHTTP : %s %s" % (errType,errValue))


# get T2 candidates when files are missing at T2
def getT2CandList(tmpJob,siteMapper,t2FilesMap):
    if tmpJob is None:
        return []
    # no cloud info
    if tmpJob.getCloud() not in t2FilesMap:
        return []
    # loop over all files
    tmpCandT2s = None
    for tmpFile in tmpJob.Files:
        if tmpFile.type == 'input' and tmpFile.status == 'missing':
            # no dataset info
            if tmpFile.dataset not in t2FilesMap[tmpJob.getCloud()]:
                return []
            # initial candidates
            if tmpCandT2s is None:
                tmpCandT2s = t2FilesMap[tmpJob.getCloud()][tmpFile.dataset]['sites']
            # check all candidates
            newCandT2s = []
            for tmpCandT2 in tmpCandT2s:
                # site doesn't have the dataset
                if tmpCandT2 not in t2FilesMap[tmpJob.getCloud()][tmpFile.dataset]['sites']:
                    continue
                # site has the file
                if tmpFile.lfn in t2FilesMap[tmpJob.getCloud()][tmpFile.dataset]['sites'][tmpCandT2]:
                    if tmpCandT2 not in newCandT2s:
                        newCandT2s.append(tmpCandT2)
            # set new candidates
            tmpCandT2s = newCandT2s
            if tmpCandT2s == []:
                break
    # return [] if no missing files
    if tmpCandT2s is None:
        return []
    # return
    tmpCandT2s.sort()
    return tmpCandT2s


# make compact dialog message
def makeCompactDiagMessage(header,results):
    # limit
    maxSiteList  = 5
    # types for compact format
    compactTypeList = ['status','cpucore']
    # message mapping
    messageMap = {'rel'          : 'missing rel/cache',
                  'pilot'        : 'no pilot',
                  'status'       : 'not online',
                  'disk'         : 'SE full',
                  'memory'       : 'RAM shortage',
                  'transferring' : 'many transferring',
                  'share'        : 'zero share',
                  'maxtime'      : 'short walltime',
                  'cpucore'      : 'CPU core mismatch',
                  'scratch'      : 'small scratch disk'
                  }
    # put header
    if header in ['',None]:
        retStr = 'No candidate - '
    else:
        retStr = 'special brokerage for %s - ' % header
    # count number of sites per type
    numTypeMap = {}
    for resultType in results:
        resultList = results[resultType]
        # ignore empty
        if len(resultList) == 0:
            continue
        # add
        nSites = len(resultList)
        if nSites not in numTypeMap:
            numTypeMap[nSites] = []
        numTypeMap[nSites].append(resultType)
    # sort
    numTypeKeys = list(numTypeMap)
    numTypeKeys.sort()
    # use compact format for largest one
    largeTypes = None
    if len(numTypeKeys) > 0:
        largeTypes = numTypeMap[numTypeKeys[-1]]
    # loop over all types
    for numTypeKey in numTypeKeys:
        for resultType in numTypeMap[numTypeKey]:
            # label
            if resultType in messageMap:
                retStr += '%s at ' % messageMap[resultType]
            else:
                retStr += '%s at' % resultType
            # use comact format or not
            if (resultType in compactTypeList+largeTypes \
               or len(results[resultType]) >= maxSiteList) \
               and header in ['',None,'reprocessing'] :
                if len(results[resultType]) == 1:
                    retStr += '%s site' % len(results[resultType])
                else:
                    retStr += '%s sites' % len(results[resultType])
            else:
                for tmpSite in results[resultType]:
                    retStr += '%s,' % tmpSite
                retStr = retStr[:-1]
            retStr += '. '
    retStr = retStr[:-2]
    # return
    return retStr


# message class
class MsgWrapper:
    def __init__(self):
        self.timestamp = datetime.datetime.utcnow().isoformat('/')

    def info(self,msg):
        _log.info(self.timestamp + ' ' + msg)

    def debug(self,msg):
        _log.debug(self.timestamp + ' ' + msg)

    def error(self,msg):
        _log.error(self.timestamp + ' ' + msg)

    def warning(self,msg):
        _log.warning(self.timestamp + ' ' + msg)



# schedule
def schedule(jobs,taskBuffer,siteMapper,forAnalysis=False,setScanSiteList=[],trustIS=False,
             distinguishedName=None,specialWeight={},getWeight=False,sizeMapForCheck={},
             datasetSize=0,replicaMap={},pd2pT1=False,reportLog=False,minPriority=None,
             t2FilesMap={},preferredCountries=[],siteReliability=None):
    # make a message instance
    tmpLog = MsgWrapper()
    try:
        tmpLog.debug('start %s %s %s %s minPrio=%s pref=%s siteRel=%s' % (forAnalysis,str(setScanSiteList),trustIS,
                                                                          distinguishedName,minPriority,
                                                                          str(preferredCountries),
                                                                          siteReliability))
        if specialWeight != {}:
            tmpLog.debug('PD2P weight : %s' % str(specialWeight))
        tmpLog.debug('replicaMap : %s' % str(replicaMap))
        # no jobs
        if len(jobs) == 0:
            tmpLog.debug('finished : no jobs')
            return
        allOkFilesMap = {}

        nJob  = 20
        iJob  = 0
        nFile = 20
        fileList  = []
        guidList  = []
        scopeList = []
        okFiles   = {}
        prioInterval = 50
        totalNumInputs = 0
        totalInputSize = 0
        chosen_ce      = None
        prodDBlock     = None
        computingSite  = None
        dispatchDBlock = None
        previousCloud  = None
        prevRelease    = None
        prevMemory     = None
        prevCmtConfig  = None
        prevProType    = None
        prevSourceLabel= None
        prevDiskCount  = None
        prevHomePkg    = None
        prevDirectAcc  = None
        prevCoreCount  = None
        prevIsJEDI     = None
        prevDDM        = None
        prevBrokergageSiteList = None
        prevManualPreset = None
        prevGoToT2Flag   = None
        prevWorkingGroup = None
        prevMaxCpuCount  = None
        prevBrokerageNote = None
        prevPriority      = None

        nWNmap = {}
        indexJob = 0

        diskThresholdT1   = 20 * 1024
        diskThresholdT2   = 200
        diskThresholdAna  = 200
        diskThresholdPD2P = 1024 * 3
        manyInputsThr     = 20
        weightUsedByBrokerage = {}
        prestageSites = []

        # check if only JEDI
        onlyJEDI = True
        for tmpJob in jobs:
            if tmpJob.lockedby != 'jedi':
                onlyJEDI = False
                break

        # get statistics
        faresharePolicy = {}
        newJobStatWithPrio = {}
        jobStatBrokerClouds = {}
        jobStatBrokerCloudsWithPrio = {}
        hospitalQueueMap = {}
        if len(jobs) > 0 and (jobs[0].processingType.startswith('gangarobot') or \
                              jobs[0].processingType.startswith('hammercloud') or \
                              jobs[0].processingType in ['pandamover','usermerge'] or \
                              onlyJEDI):
            # disable redundant counting for HC
            jobStatistics = {}
            jobStatBroker = {}
            jobStatBrokerClouds = {}
            nRunningMap = {}

        else:
            jobStatistics = taskBuffer.getJobStatistics(forAnal=forAnalysis)
            if not forAnalysis:
                jobStatBroker = {}
                jobStatBrokerClouds = taskBuffer.getJobStatisticsBrokerage()
                faresharePolicy = taskBuffer.getFaresharePolicy()
            else:
                if minPriority is None:
                    jobStatBroker = taskBuffer.getJobStatisticsAnalBrokerage()
                else:
                    jobStatBroker = taskBuffer.getJobStatisticsAnalBrokerage(minPriority=minPriority)
                nRunningMap   = taskBuffer.getnRunningInSiteData()
        # sort jobs by siteID. Some jobs may already define computingSite
<<<<<<< HEAD
        jobs.sort(key=_compFunc)
=======
        sorted(jobs, key=functools.cmp_to_key(_compFunc))
>>>>>>> 00d8bf59
        # brokerage for analysis
        candidateForAnal = True
        relCloudMap      = {}
        loggerMessages   = []
        # get all input files for bulk LFC lookup
        allLFNs   = []
        allGUIDs  = []
        allScopes = []
        for tmpJob in jobs:
            if tmpJob.prodSourceLabel in ('test','managed') or tmpJob.prodUserName in ['gangarbt']:
                for tmpFile in tmpJob.Files:
                    if tmpFile.type == 'input' and tmpFile.lfn not in allLFNs:
                        allLFNs.append(tmpFile.lfn)
                        allGUIDs.append(tmpFile.GUID)
                        allScopes.append(tmpFile.scope)
        # loop over all jobs + terminator(None)
        for job in jobs+[None]:
            indexJob += 1
            # ignore failed jobs
            if job is None:
                pass
            elif job.jobStatus == 'failed':
                continue
            # list of sites for special brokerage
            specialBrokergageSiteList = []
            # note for brokerage
            brokerageNote = ''
            # send jobs to T2 when files are missing at T1
            goToT2Flag = False
            if job is not None and job.computingSite == 'NULL' and job.prodSourceLabel in ('test','managed') \
                   and specialBrokergageSiteList == []:
                currentT2CandList = getT2CandList(job,siteMapper,t2FilesMap)
                if currentT2CandList != []:
                    goToT2Flag = True
                    specialBrokergageSiteList = currentT2CandList
                    tmpLog.debug('PandaID:%s -> set SiteList=%s to use T2 for missing files at T1' % (job.PandaID,specialBrokergageSiteList))
                    brokerageNote = 'useT2'
            # set computingSite to T1 for high priority jobs
            if job is not None and job.currentPriority >= 950 and job.computingSite == 'NULL' \
                   and job.prodSourceLabel in ('test','managed') and specialBrokergageSiteList == []:
                specialBrokergageSiteList = [siteMapper.getCloud(job.getCloud())['source']]
                # set site list to use T1 and T1_VL
                if job.getCloud() in hospitalQueueMap:
                    specialBrokergageSiteList += hospitalQueueMap[job.getCloud()]
                tmpLog.debug('PandaID:%s -> set SiteList=%s for high prio' % (job.PandaID,specialBrokergageSiteList))
                brokerageNote = 'highPrio'
            # use limited sites for MP jobs
            if job is not None and job.computingSite == 'NULL' and job.prodSourceLabel in ('test','managed') \
                   and job.coreCount not in [None,'NULL'] and job.coreCount > 1 and specialBrokergageSiteList == []:
                for tmpSiteName in siteMapper.getCloud(job.getCloud())['sites']:
                    if siteMapper.checkSite(tmpSiteName):
                        tmpSiteSpec = siteMapper.getSite(tmpSiteName)
                        if tmpSiteSpec.coreCount > 1:
                            specialBrokergageSiteList.append(tmpSiteName)
                tmpLog.debug('PandaID:%s -> set SiteList=%s for MP=%scores' % (job.PandaID,specialBrokergageSiteList,job.coreCount))
                brokerageNote = 'MP=%score' % job.coreCount
            # use limited sites for reprocessing
            if job is not None and job.computingSite == 'NULL' and job.prodSourceLabel in ('test','managed') \
                   and job.processingType in ['reprocessing'] and specialBrokergageSiteList == []:
                for tmpSiteName in siteMapper.getCloud(job.getCloud())['sites']:
                    if siteMapper.checkSite(tmpSiteName):
                        tmpSiteSpec = siteMapper.getSite(tmpSiteName)
                        if _checkRelease(job.AtlasRelease,tmpSiteSpec.validatedreleases):
                            specialBrokergageSiteList.append(tmpSiteName)
                tmpLog.debug('PandaID:%s -> set SiteList=%s for processingType=%s' % (job.PandaID,specialBrokergageSiteList,job.processingType))
                brokerageNote = '%s' % job.processingType
            # manually set site
            manualPreset = False
            if job is not None and job.computingSite != 'NULL' and job.prodSourceLabel in ('test','managed') \
                   and specialBrokergageSiteList == []:
                specialBrokergageSiteList = [job.computingSite]
                manualPreset = True
                brokerageNote = 'presetSite'
            overwriteSite = False
            # check JEDI
            isJEDI = False
            if job is not None and job.lockedby == 'jedi' and job.processingType != 'evtest':
                isJEDI = True
            # new bunch or terminator
            if job is None or len(fileList) >= nFile \
                   or (dispatchDBlock is None and job.homepackage.startswith('AnalysisTransforms')) \
                   or prodDBlock != job.prodDBlock or job.computingSite != computingSite or iJob > nJob \
                   or previousCloud != job.getCloud() or prevRelease != job.AtlasRelease \
                   or prevCmtConfig != job.cmtConfig \
                   or (computingSite in ['RAL_REPRO','INFN-T1_REPRO'] and len(fileList)>=2) \
                   or (prevProType in skipBrokerageProTypes and iJob > 0) \
                   or prevDirectAcc != job.transferType \
                   or (prevMemory != job.minRamCount and not isJEDI) \
                   or (prevDiskCount != job.maxDiskCount and not isJEDI) \
                   or prevCoreCount != job.coreCount \
                   or prevWorkingGroup != job.workingGroup \
                   or prevProType != job.processingType \
                   or (prevMaxCpuCount != job.maxCpuCount and not isJEDI) \
                   or prevBrokergageSiteList != specialBrokergageSiteList \
                   or prevIsJEDI != isJEDI \
                   or prevDDM != job.getDdmBackEnd():
                if indexJob > 1:
                    tmpLog.debug('new bunch')
                    tmpLog.debug('  iJob           %s'    % iJob)
                    tmpLog.debug('  cloud          %s' % previousCloud)
                    tmpLog.debug('  rel            %s' % prevRelease)
                    tmpLog.debug('  sourceLabel    %s' % prevSourceLabel)
                    tmpLog.debug('  cmtConfig      %s' % prevCmtConfig)
                    tmpLog.debug('  memory         %s' % prevMemory)
                    tmpLog.debug('  priority       %s' % prevPriority)
                    tmpLog.debug('  prodDBlock     %s' % prodDBlock)
                    tmpLog.debug('  computingSite  %s' % computingSite)
                    tmpLog.debug('  processingType %s' % prevProType)
                    tmpLog.debug('  workingGroup   %s' % prevWorkingGroup)
                    tmpLog.debug('  coreCount      %s' % prevCoreCount)
                    tmpLog.debug('  maxCpuCount    %s' % prevMaxCpuCount)
                    tmpLog.debug('  transferType   %s' % prevDirectAcc)
                    tmpLog.debug('  goToT2         %s' % prevGoToT2Flag)
                    tmpLog.debug('  DDM            %s' % prevDDM)
                # brokerage decisions
                resultsForAnal   = {'rel':[],'pilot':[],'disk':[],'status':[],'weight':[],'memory':[],
                                    'share':[],'transferring':[],'prefcountry':[],'cpucore':[],
                                    'reliability':[],'maxtime':[],'scratch':[]}
                # determine site
                if (iJob == 0 or chosen_ce != 'TOBEDONE') and prevBrokergageSiteList in [None,[]]:
                     # file scan for pre-assigned jobs
                     jobsInBunch = jobs[indexJob-iJob-1:indexJob-1]
                     if jobsInBunch != [] and fileList != [] and (computingSite not in prestageSites) \
                            and (jobsInBunch[0].prodSourceLabel in ['managed','software'] or \
                                 re.search('test',jobsInBunch[0].prodSourceLabel) is not None):
                         # get site spec
                         tmp_chosen_ce = siteMapper.getSite(computingSite)
                         # get files from LRC
                         okFiles = _getOkFiles(tmp_chosen_ce, fileList, guidList, allLFNs, allGUIDs, allOkFilesMap,
                                               jobsInBunch[0].prodSourceLabel, tmpLog, scopeList, allScopes)

                         nOkFiles = len(okFiles)
                         tmpLog.debug('site:%s - nFiles:%s/%s %s %s' % (computingSite,nOkFiles,len(fileList),str(fileList),str(okFiles)))
                         # loop over all jobs
                         for tmpJob in jobsInBunch:
                             # set 'ready' if files are already there
                             _setReadyToFiles(tmpJob,okFiles,siteMapper,tmpLog)
                else:
                    # load balancing
                    minSites = {}
                    nMinSites = 2
                    if prevBrokergageSiteList != []:
                        # special brokerage
                        scanSiteList = prevBrokergageSiteList
                    elif setScanSiteList == []:
                        if siteMapper.checkCloud(previousCloud):
                            # use cloud sites
                            scanSiteList = siteMapper.getCloud(previousCloud)['sites']
                        else:
                            # use default sites
                            scanSiteList = siteMapper.getCloud('default')['sites']
                    else:
                        # use given sites
                        scanSiteList = setScanSiteList
                        # add long queue
                        for tmpShortQueue in shortLongMap:
                            tmpLongQueue = shortLongMap[tmpShortQueue]
                            if tmpShortQueue in scanSiteList:
                                if tmpLongQueue not in scanSiteList:
                                    scanSiteList.append(tmpLongQueue)
                    # the number/size of inputs per job
                    nFilesPerJob    = float(totalNumInputs)/float(iJob)
                    inputSizePerJob = float(totalInputSize)/float(iJob)
                    # use T1 for jobs with many inputs when weight is negative
                    if (not forAnalysis) and _isTooManyInput(nFilesPerJob,inputSizePerJob) and \
                           siteMapper.getCloud(previousCloud)['weight'] < 0 and prevManualPreset is False and \
                           (prevCoreCount not in ['NULL',None] and prevCoreCount > 1):
                        scanSiteList = [siteMapper.getCloud(previousCloud)['source']]
                        # set site list to use T1 and T1_VL
                        if previousCloud in hospitalQueueMap:
                            scanSiteList += hospitalQueueMap[previousCloud]
                    # get availabe sites with cache
                    useCacheVersion = False
                    siteListWithCache = []
                    if forAnalysis:
                        if prevRelease not in ['','NULL',None] and prevRelease.startswith('ROOT'):
                            if prevCmtConfig not in ['NULL',None,'']:
                                usePattern = True
                                if 'x86_64' in prevCmtConfig:
                                    tmpCmtConfig = 'x86_64%'
                                else:
                                    tmpCmtConfig = 'i686%'
                                # extract OS ver
                                tmpMatch = re.search('(slc\d+)',prevCmtConfig)
                                if tmpMatch is not None:
                                    tmpCmtConfig += tmpMatch.group(1)
                                    tmpCmtConfig += '%'
                                useCacheVersion = True
                                siteListWithCache = taskBuffer.checkSitesWithRelease(scanSiteList,
                                                                                     cmtConfig=tmpCmtConfig,
                                                                                     onlyCmtConfig=True,
                                                                                     cmtConfigPattern=usePattern)
                                tmpLog.debug('  using installSW for ROOT:cmtConfig %s' % prevCmtConfig)
                            else:
                                # reset release info for backward compatibility
                                prevRelease = ''
                        elif re.search('-\d+\.\d+\.\d+\.\d+',prevRelease) is not None:
                            useCacheVersion = True
                            siteListWithCache = taskBuffer.checkSitesWithRelease(scanSiteList,caches=prevRelease,cmtConfig=prevCmtConfig)
                            tmpLog.debug('  using installSW for cache %s' % prevRelease)
                        elif re.search('-\d+\.\d+\.\d+$',prevRelease) is not None:
                            useCacheVersion = True
                            siteListWithCache = taskBuffer.checkSitesWithRelease(scanSiteList,releases=prevRelease,cmtConfig=prevCmtConfig)
                            tmpLog.debug('  using installSW for release %s' % prevRelease)
                        elif re.search(':rel_\d+$$',prevRelease) is not None:
                            useCacheVersion = True
                            # FIXME
                            #siteListWithCache = taskBuffer.checkSitesWithRelease(scanSiteList,
                            #                                                     releases='nightlies',
                            #                                                     cmtConfig=prevCmtConfig)
                            siteListWithCache = taskBuffer.checkSitesWithRelease(scanSiteList,
                                                                                 releases='CVMFS')
                            tmpLog.debug('  using installSW for release:cache %s' % prevRelease)
                    elif previousCloud in ['DE','NL','FR','CA','ES','IT','TW','UK','US','ND','CERN','RU']:
                            useCacheVersion = True
                            # change / to -
                            convedPrevHomePkg = prevHomePkg.replace('/','-')
                            if re.search('rel_\d+(\n|$)',prevHomePkg) is None:
                                # only cache is used for normal jobs
                                siteListWithCache = taskBuffer.checkSitesWithRelease(scanSiteList,caches=convedPrevHomePkg,
                                                                                     cmtConfig=prevCmtConfig)
                            else:
                                # for nightlies
                                siteListWithCache = taskBuffer.checkSitesWithRelease(scanSiteList,
                                                                                     releases='nightlies',
                                                                                     cmtConfig=prevCmtConfig)
                            tmpLog.debug('  cache          %s' % prevHomePkg)
                    if useCacheVersion:
                        tmpLog.debug('  cache/relSites     %s' % str(siteListWithCache))
                    # release/cmtconfig check
                    foundRelease   = False
                    # found candidate
                    foundOneCandidate = False
                    # randomize the order
                    if forAnalysis:
                        random.shuffle(scanSiteList)
                    # get cnadidates
                    if True:
                        # loop over all sites
                        for site in scanSiteList:
                            tmpLog.debug('calculate weight for site:%s' % site)
                            # _allSites may conain NULL after sort()
                            if site == 'NULL':
                                continue
                            if prevIsJEDI:
                                foundRelease = True
                                winv = 1
                            else:
                                # get SiteSpec
                                if siteMapper.checkSite(site):
                                    tmpSiteSpec = siteMapper.getSite(site)
                                else:
                                    tmpLog.debug(" skip: %s doesn't exist in DB" % site)
                                    continue
                                # ignore test sites
                                if (prevManualPreset is False) and (site.endswith('test') or \
                                                                    site.endswith('Test') or site.startswith('Test')):
                                    continue
                                # ignore analysis queues
                                if (not forAnalysis) and (not tmpSiteSpec.runs_production()):
                                    continue
                                # check status
                                if tmpSiteSpec.status in ['offline','brokeroff'] and computingSite in ['NULL',None,'']:
                                    if forAnalysis and tmpSiteSpec.status == 'brokeroff' and tmpSiteSpec.accesscontrol == 'grouplist':
                                        # ignore brokeroff for grouplist site
                                        pass
                                    elif forAnalysis and  prevProType in ['hammercloud','gangarobot','gangarobot-squid']:
                                        # ignore site status for HC
                                        pass
                                    else:
                                        tmpLog.debug(' skip: status %s' % tmpSiteSpec.status)
                                        resultsForAnal['status'].append(site)
                                        continue
                                if tmpSiteSpec.status == 'test' and (prevProType not in ['prod_test','hammercloud','gangarobot','gangarobot-squid']) \
                                       and prevSourceLabel not in ['test','prod_test']:
                                    tmpLog.debug(' skip: status %s for %s' % (tmpSiteSpec.status,prevProType))
                                    resultsForAnal['status'].append(site)
                                    continue
                                tmpLog.debug('   status=%s' % tmpSiteSpec.status)
                                # check core count
                                if tmpSiteSpec.coreCount > 1:
                                    # use multi-core queue for MP jobs
                                    if prevCoreCount not in [None,'NULL'] and prevCoreCount > 1:
                                        pass
                                    else:
                                        tmpLog.debug('  skip: MP site (%s core) for job.coreCount=%s' % (tmpSiteSpec.coreCount,
                                                                                                       prevCoreCount))
                                        resultsForAnal['cpucore'].append(site)
                                        continue
                                else:
                                    # use single core for non-MP jobs
                                    if prevCoreCount not in [None,'NULL'] and prevCoreCount > 1:
                                        tmpLog.debug('  skip: single core site (%s core) for job.coreCount=%s' % (tmpSiteSpec.coreCount,
                                                                                                                prevCoreCount))
                                        resultsForAnal['cpucore'].append(site)
                                        continue
                                # check max memory
                                if tmpSiteSpec.memory != 0 and prevMemory not in [None,0,'NULL']:
                                    try:
                                        if int(tmpSiteSpec.memory) < int(prevMemory):
                                            tmpLog.debug('  skip: site memory shortage %s<%s' % (tmpSiteSpec.memory,prevMemory))
                                            resultsForAnal['memory'].append(site)
                                            continue
                                    except Exception:
                                        errtype,errvalue = sys.exc_info()[:2]
                                        tmpLog.error("max memory check : %s %s" % (errtype,errvalue))
                                # check min memory
                                if tmpSiteSpec.minmemory != 0 and prevMemory not in [None,0,'NULL']:
                                    try:
                                        if int(tmpSiteSpec.minmemory) > int(prevMemory):
                                            tmpLog.debug('  skip: job memory shortage %s>%s' % (tmpSiteSpec.memory,prevMemory))
                                            resultsForAnal['memory'].append(site)
                                            continue
                                    except Exception:
                                        errtype,errvalue = sys.exc_info()[:2]
                                        tmpLog.error("min memory check : %s %s" % (errtype,errvalue))
                                # check maxcpucount
                                if tmpSiteSpec.maxtime != 0 and prevMaxCpuCount not in [None,0,'NULL']:
                                    try:
                                        if int(tmpSiteSpec.maxtime) < int(prevMaxCpuCount):
                                            tmpLog.debug('  skip: insufficient maxtime %s<%s' % (tmpSiteSpec.maxtime,prevMaxCpuCount))
                                            resultsForAnal['maxtime'].append(site)
                                            continue
                                    except Exception:
                                        errtype,errvalue = sys.exc_info()[:2]
                                        tmpLog.error("maxtime check : %s %s" % (errtype,errvalue))
                                if tmpSiteSpec.mintime != 0 and prevMaxCpuCount not in [None,0,'NULL']:
                                    try:
                                        if int(tmpSiteSpec.mintime) > int(prevMaxCpuCount):
                                            tmpLog.debug('  skip: insufficient job maxtime %s<%s' % (prevMaxCpuCount,tmpSiteSpec.mintime))
                                            resultsForAnal['maxtime'].append(site)
                                            continue
                                    except Exception:
                                        errtype,errvalue = sys.exc_info()[:2]
                                        tmpLog.error("mintime check : %s %s" % (errtype,errvalue))
                                # check max work dir size
                                if tmpSiteSpec.maxwdir != 0 and (prevDiskCount not in [None,0,'NULL']):
                                    try:
                                        if int(tmpSiteSpec.maxwdir) < int(prevDiskCount):
                                            tmpLog.debug('  skip: not enough disk %s<%s' % (tmpSiteSpec.maxwdir, prevDiskCount))
                                            resultsForAnal['scratch'].append(site)
                                            continue
                                    except Exception:
                                        errtype,errvalue = sys.exc_info()[:2]
                                        tmpLog.error("disk check : %s %s" % (errtype,errvalue))
                                tmpLog.debug('   maxwdir=%s' % tmpSiteSpec.maxwdir)
                                # reliability
                                if forAnalysis and isinstance(siteReliability, (int, long)):
                                    if tmpSiteSpec.reliabilityLevel is not None and tmpSiteSpec.reliabilityLevel > siteReliability:
                                        tmpLog.debug(' skip: insufficient reliability %s > %s' % (tmpSiteSpec.reliabilityLevel,siteReliability))
                                        resultsForAnal['reliability'].append(site)
                                        continue
                                # change NULL cmtconfig to slc3/4
                                if prevCmtConfig in ['NULL','',None]:
                                    if forAnalysis:
                                        tmpCmtConfig = 'i686-slc4-gcc34-opt'
                                    else:
                                        tmpCmtConfig = 'i686-slc3-gcc323-opt'
                                else:
                                    tmpCmtConfig = prevCmtConfig
                                # set release
                                releases = tmpSiteSpec.releases
                                origReleases = releases
                                if prevProType in ['reprocessing']:
                                    # use validated releases for reprocessing
                                    releases = tmpSiteSpec.validatedreleases
                                if not useCacheVersion:
                                    tmpLog.debug('   %s' % str(releases))
                                if origReleases == ['ANY']:
                                    # doesn't check releases for catch all
                                    tmpLog.debug(' no release check due to releases=%s' % origReleases)
                                    foundRelease = True
                                elif forAnalysis and (tmpSiteSpec.cloud in ['ND'] or prevRelease==''):
                                    # doesn't check releases for analysis
                                    tmpLog.debug(' no release check')
                                    pass
                                elif forAnalysis and useCacheVersion:
                                    # cache matching
                                    if site not in siteListWithCache:
                                        tmpLog.debug(' skip: cache %s/%s not found' % (prevRelease.replace('\n',' '),prevCmtConfig))
                                        if trustIS:
                                            resultsForAnal['rel'].append(site)
                                        continue
                                elif prevRelease is not None and \
                                         (useCacheVersion and tmpSiteSpec.cloud not in ['ND'] and site not in ['CERN-RELEASE']) and \
                                         (prevProType not in ['reprocessing']) and \
                                         (site not in siteListWithCache):
                                        tmpLog.debug(' skip: cache %s/%s not found' % (prevHomePkg.replace('\n',' '), prevCmtConfig))
                                        # send message to logger
                                        try:
                                            if prevSourceLabel in ['managed','test']:
                                                resultsForAnal['rel'].append(site)
                                                # make message
                                                message = '%s - cache %s/%s not found' % (site,prevHomePkg.replace('\n',' '),prevCmtConfig)
                                                if message not in loggerMessages:
                                                    loggerMessages.append(message)
                                        except Exception:
                                            pass
                                        continue
                                elif prevRelease is not None and \
                                     ((not useCacheVersion and releases != [] and tmpSiteSpec.cloud not in ['ND'] and site not in ['CERN-RELEASE']) or prevProType in ['reprocessing']) and \
                                     (((not _checkRelease(prevRelease,releases) and prevManualPreset is False) or site not in siteListWithCache) and tmpSiteSpec.cloud not in ['ND'] and site not in ['CERN-RELEASE']):
                                    # release matching
                                    if not useCacheVersion:
                                        tmpLog.debug(' skip: release %s/%s not found' % (prevRelease.replace('\n',' '),prevCmtConfig))
                                    else:
                                        tmpLog.debug(' skip: repro cache %s/%s not found' % (prevHomePkg.replace('\n',' '),prevCmtConfig))
                                    resultsForAnal['rel'].append(site)
                                    continue
                                elif not foundRelease:
                                    # found at least one site has the release
                                    foundRelease = True
                                # direct access
                                if prevDirectAcc == 'direct' and not tmpSiteSpec.allowdirectaccess:
                                    tmpLog.debug(' skip: no direct access support')
                                    continue
                                # get pilot statistics
                                nPilotsGet = 0
                                nPilotsUpdate = 0
                                if nWNmap == {}:
                                    nWNmap = taskBuffer.getCurrentSiteData()
                                if site in nWNmap:
                                    nPilots = nWNmap[site]['getJob'] + nWNmap[site]['updateJob']
                                    nPilotsGet = nWNmap[site]['getJob']
                                    nPilotsUpdate = nWNmap[site]['updateJob']
                                else:
                                    nPilots = 0
                                tmpLog.debug(' original nPilots:%s get:%s update:%s' % (nPilots,nPilotsGet,nPilotsUpdate))
                                # limit on (G+1)/(U+1)
                                limitOnGUmax = 1.1
                                limitOnGUmin = 0.9
                                guRatio = float(1+nPilotsGet)/float(1+nPilotsUpdate)
                                if guRatio > limitOnGUmax:
                                    nPilotsGet = limitOnGUmax * float(1+nPilotsUpdate) - 1.0
                                elif guRatio < limitOnGUmin:
                                    nPilotsGet = limitOnGUmin * float(1+nPilotsUpdate) - 1.0
                                tmpLog.debug(' limited nPilots:%s get:%s update:%s' % (nPilots,nPilotsGet,nPilotsUpdate))
                                # if no pilots
                                if nPilots == 0 and nWNmap != {}:
                                    tmpLog.debug(" skip: %s no pilot" % site)
                                    resultsForAnal['pilot'].append(site)
                                    continue
                                # if no jobs in jobsActive/jobsDefined
                                jobStatistics.setdefault(site,
                                                         {'assigned':0,'activated':0,'running':0,'transferring':0})
                                # set nRunning
                                if forAnalysis:
                                    nRunningMap.setdefault(site, 0)
                                # check space
                                if specialWeight != {}:
                                    # for PD2P
                                    if site in sizeMapForCheck:
                                        # threshold for PD2P max(5%,3TB)
                                        thrForThisSite = long(sizeMapForCheck[site]['total'] * 5 / 100)
                                        if thrForThisSite < diskThresholdPD2P:
                                            thrForThisSite = diskThresholdPD2P
                                        remSpace = sizeMapForCheck[site]['total'] - sizeMapForCheck[site]['used']
                                        tmpLog.debug('   space available=%s remain=%s thr=%s' % (sizeMapForCheck[site]['total'],
                                                                                               remSpace,thrForThisSite))
                                        if remSpace-datasetSize < thrForThisSite:
                                            tmpLog.debug('  skip: disk shortage %s-%s< %s' % (remSpace,datasetSize,thrForThisSite))
                                            if getWeight:
                                                weightUsedByBrokerage[site] = "NA : disk shortage"
                                            continue
                                else:
                                    if tmpSiteSpec.space != 0:
                                        # production
                                        if not forAnalysis:
                                            # take assigned/activated/running jobs into account for production
                                            nJobsIn  = float(jobStatistics[site]['assigned'])
                                            nJobsOut = float(jobStatistics[site]['activated']+jobStatistics[site]['running'])
                                            # get remaining space and threshold
                                            if site == siteMapper.getCloud(previousCloud)['source']:
                                                # T1
                                                remSpace = float(tmpSiteSpec.space) - 0.2 * nJobsOut
                                                remSpace = int(remSpace)
                                                diskThreshold = diskThresholdT1
                                            else:
                                                # T2
                                                remSpace = float(tmpSiteSpec.space) - 0.2 * nJobsOut - 2.0 * nJobsIn
                                                remSpace = int(remSpace)
                                                diskThreshold = diskThresholdT2
                                        else:
                                            # analysis
                                            remSpace = tmpSiteSpec.space
                                            diskThreshold = diskThresholdAna
                                        tmpLog.debug('   space available=%s remain=%s' % (tmpSiteSpec.space,remSpace))
                                        if remSpace < diskThreshold:
                                            tmpLog.debug('  skip: disk shortage < %s' % diskThreshold)
                                            resultsForAnal['disk'].append(site)
                                            # keep message to logger
                                            try:
                                                if prevSourceLabel in ['managed','test']:
                                                    # make message
                                                    message = '%s - disk %s < %s' % (site,remSpace,diskThreshold)
                                                    if message not in loggerMessages:
                                                        loggerMessages.append(message)
                                            except Exception:
                                                pass
                                            continue
                                # get the process group
                                tmpProGroup = ProcessGroups.getProcessGroup(prevProType)
                                if prevProType in skipBrokerageProTypes:
                                    # use original processingType since prod_test is in the test category and thus is interfered by validations
                                    tmpProGroup = prevProType
                                # production share
                                skipDueToShare = False
                                try:
                                    if not forAnalysis and prevSourceLabel in ['managed'] and site in faresharePolicy:
                                        for tmpPolicy in faresharePolicy[site]['policyList']:
                                            # ignore priority policy
                                            if tmpPolicy['priority'] is not None:
                                                continue
                                            # only zero share
                                            if tmpPolicy['share'] != '0%':
                                                continue
                                            # check group
                                            if tmpPolicy['group'] is not None:
                                                if '*' in tmpPolicy['group']:
                                                    # wildcard
                                                    tmpPatt = '^' + tmpPolicy['group'].replace('*','.*') + '$'
                                                    if re.search(tmpPatt,prevWorkingGroup) is None:
                                                        continue
                                                else:
                                                    # normal definition
                                                    if prevWorkingGroup != tmpPolicy['group']:
                                                        continue
                                            else:
                                                # catch all except WGs used by other policies
                                                groupInDefList = faresharePolicy[site]['groupList']
                                                usedByAnother = False
                                                # loop over all groups
                                                for groupInDefItem in groupInDefList:
                                                    if '*' in groupInDefItem:
                                                        # wildcard
                                                        tmpPatt = '^' + groupInDefItem.replace('*','.*') + '$'
                                                        if re.search(tmpPatt,prevWorkingGroup) is not None:
                                                            usedByAnother = True
                                                            break
                                                    else:
                                                        # normal definition
                                                        if prevWorkingGroup == groupInDefItem:
                                                            usedByAnother = True
                                                            break
                                                if usedByAnother:
                                                    continue
                                            # check type
                                            if tmpPolicy['type'] is not None:
                                                if tmpPolicy['type'] == tmpProGroup:
                                                    skipDueToShare = True
                                                    break
                                            else:
                                                # catch all except PGs used by other policies
                                                typeInDefList  = faresharePolicy[site]['typeList'][tmpPolicy['group']]
                                                usedByAnother = False
                                                for typeInDefItem in typeInDefList:
                                                    if typeInDefItem == tmpProGroup:
                                                        usedByAnother = True
                                                        break
                                                if not usedByAnother:
                                                    skipDueToShare = True
                                                    break
                                        # skip
                                        if skipDueToShare:
                                            tmpLog.debug(" skip: %s zero share" % site)
                                            resultsForAnal['share'].append(site)
                                            continue
                                except Exception:
                                    errtype,errvalue = sys.exc_info()[:2]
                                    tmpLog.error("share check : %s %s" % (errtype,errvalue))
                                # the number of assigned and activated
                                if not forAnalysis:
                                    jobStatBrokerClouds.setdefault(previousCloud, {})
                                    # use number of jobs in the cloud
                                    jobStatBroker = jobStatBrokerClouds[previousCloud]
                                if site not in jobStatBroker:
                                    jobStatBroker[site] = {}
                                if tmpProGroup not in jobStatBroker[site]:
                                    jobStatBroker[site][tmpProGroup] = {'assigned':0,'activated':0,'running':0,'transferring':0}
                                # count # of assigned and activated jobs for prod by taking priorities in to account
                                nRunJobsPerGroup = None
                                if not forAnalysis and prevSourceLabel in ['managed','test']:
                                    jobStatBrokerCloudsWithPrio.setdefault(prevPriority,
                                                                           taskBuffer.getJobStatisticsBrokerage(
                                                                               prevPriority,
                                                                               prevPriority+prioInterval))
                                    jobStatBrokerCloudsWithPrio[prevPriority].setdefault(previousCloud, {})
                                    jobStatBrokerCloudsWithPrio[prevPriority][previousCloud].setdefault(site, {})
                                    jobStatBrokerCloudsWithPrio[prevPriority][previousCloud][site].setdefault(
                                        tmpProGroup, {'assigned':0,'activated':0,'running':0,'transferring':0})
                                    nAssJobs = jobStatBrokerCloudsWithPrio[prevPriority][previousCloud][site][tmpProGroup]['assigned']
                                    nActJobs = jobStatBrokerCloudsWithPrio[prevPriority][previousCloud][site][tmpProGroup]['activated']
                                    nRunJobsPerGroup = jobStatBrokerCloudsWithPrio[prevPriority][previousCloud][site][tmpProGroup]['running']
                                    # add newly assigned jobs
                                    for tmpNewPriority in newJobStatWithPrio:
                                        if tmpNewPriority < prevPriority:
                                            continue
                                        if previousCloud not in newJobStatWithPrio[tmpNewPriority]:
                                            continue
                                        if site not in newJobStatWithPrio[tmpNewPriority][previousCloud]:
                                            continue
                                        if tmpProGroup not in newJobStatWithPrio[tmpNewPriority][previousCloud][site]:
                                            continue
                                        nAssJobs += newJobStatWithPrio[tmpNewPriority][previousCloud][site][tmpProGroup]
                                else:
                                    nAssJobs = jobStatBroker[site][tmpProGroup]['assigned']
                                    if forAnalysis and 'defined' in jobStatBroker[site][tmpProGroup]:
                                        nAssJobs += jobStatBroker[site][tmpProGroup]['defined']
                                    nActJobs = jobStatBroker[site][tmpProGroup]['activated']
                                # number of jobs per node
                                if site not in nWNmap:
                                    nJobsPerNode = 1
                                elif jobStatistics[site]['running']==0 or nWNmap[site]['updateJob']==0:
                                    nJobsPerNode = 1
                                else:
                                    if nRunJobsPerGroup is None:
                                        nJobsPerNode = float(jobStatistics[site]['running'])/float(nWNmap[site]['updateJob'])
                                    else:
                                        if nRunJobsPerGroup == 0:
                                            nJobsPerNode = 1.0/float(nWNmap[site]['updateJob'])
                                        else:
                                            nJobsPerNode = float(nRunJobsPerGroup)/float(nWNmap[site]['updateJob'])
                                # limit of the number of transferring jobs
                                if tmpSiteSpec.transferringlimit == 0:
                                    maxTransferring   = 2000
                                else:
                                    maxTransferring = tmpSiteSpec.transferringlimit
                                # get ration of transferring to running
                                if not forAnalysis and tmpSiteSpec.cloud not in ['ND']:
                                    nTraJobs = 0
                                    nRunJobs = 0
                                    for tmpGroupForTra in jobStatBroker[site]:
                                        tmpCountsForTra = jobStatBroker[site][tmpGroupForTra]
                                        if 'running' in tmpCountsForTra:
                                            nRunJobs += tmpCountsForTra['running']
                                        if 'transferring' in tmpCountsForTra:
                                            nTraJobs += tmpCountsForTra['transferring']
                                    tmpLog.debug('   running=%s transferring=%s max=%s' % (nRunJobs,nTraJobs,maxTransferring))
                                    if max(maxTransferring,2*nRunJobs) < nTraJobs:
                                        tmpLog.debug(" skip: %s many transferring=%s > max(%s,2*running=%s)" % (site,nTraJobs,maxTransferring,nRunJobs))
                                        resultsForAnal['transferring'].append(site)
                                        if prevSourceLabel in ['managed','test']:
                                            # make message
                                            message = '%s - too many transferring' % site
                                            if message not in loggerMessages:
                                                loggerMessages.append(message)
                                        continue
                                # get ratio of running jobs = run(cloud)/run(all) for multi cloud (disabled)
                                multiCloudFactor = 1
                                # country preference
                                preferredCountryWeight = 1.0
                                preferredCountryWeightStr = ''
                                if forAnalysis:
                                    if preferredCountries != [] and tmpSiteSpec.countryGroup != []:
                                        for tmpCountry in preferredCountries:
                                            if tmpCountry in tmpSiteSpec.countryGroup:
                                                # avoid negative weight or zero-divide
                                                if tmpSiteSpec.availableCPU >= tmpSiteSpec.pledgedCPU and tmpSiteSpec.pledgedCPU > 0:
                                                    preferredCountryWeight = float(tmpSiteSpec.availableCPU) / float(tmpSiteSpec.pledgedCPU)
                                                    preferredCountryWeightStr = "*(%s/%s)" % (tmpSiteSpec.availableCPU,tmpSiteSpec.pledgedCPU)
                                                    resultsForAnal['prefcountry'].append((site,tmpCountry))
                                                break
                                    tmpLog.debug('   country preference=%s' % preferredCountryWeightStr[1:])
                                # calculate weight
                                if specialWeight != {}:
                                    if not pd2pT1:
                                        # weight for T2 PD2P
                                        nSubs = 1
                                        if site in specialWeight:
                                            nSubs = specialWeight[site]
                                        tmpLog.debug('   %s nSubs:%s assigned:%s activated:%s running:%s nWNsG:%s nWNsU:%s' % \
                                                   (site,nSubs,nAssJobs,nActJobs,nRunningMap[site],nPilotsGet,nPilotsUpdate))
                                        winv = float(nSubs) * float(nAssJobs+nActJobs) / float(1+nRunningMap[site]) / (1.0+float(nPilotsGet)/float(1+nPilotsUpdate))
                                        if getWeight:
                                            weightUsedByBrokerage[site] = "(1+%s/%s)*%s/%s/%s" % (nPilotsGet,1+nPilotsUpdate,1+nRunningMap[site],nAssJobs+nActJobs,nSubs)
                                    else:
                                        # weight for T1 PD2P
                                        tmpLog.debug('   %s MoU:%s' % (site,specialWeight[site]))
                                        winv = 1.0 / float(specialWeight[site])
                                        if getWeight:
                                            weightUsedByBrokerage[site] = "%s" % specialWeight[site]
                                else:
                                    if not forAnalysis:
                                        if nRunJobsPerGroup is None:
                                            tmpLog.debug('   %s assigned:%s activated:%s running:%s nPilotsGet:%s nPilotsUpdate:%s multiCloud:%s' %
                                                         (site,nAssJobs,nActJobs,jobStatistics[site]['running'],nPilotsGet,nPilotsUpdate,multiCloudFactor))
                                        else:
                                            tmpLog.debug('   %s assigned:%s activated:%s runningGroup:%s nPilotsGet:%s nPilotsUpdate:%s multiCloud:%s' %
                                                         (site,nAssJobs,nActJobs,nRunJobsPerGroup,nPilotsGet,nPilotsUpdate,multiCloudFactor))
                                    else:
                                        tmpLog.debug('   %s assigned:%s activated:%s running:%s nWNsG:%s nWNsU:%s' %
                                                   (site,nAssJobs,nActJobs,nRunningMap[site],nPilotsGet,nPilotsUpdate))
                                    if forAnalysis:
                                        winv = float(nAssJobs+nActJobs) / float(1+nRunningMap[site]) / (1.0+float(nPilotsGet)/float(1+nPilotsUpdate))
                                    else:
                                        if nRunJobsPerGroup is None:
                                            winv = float(nAssJobs+nActJobs) / float(1+jobStatistics[site]['running']) / (float(1+nPilotsGet)/float(1+nPilotsUpdate))
                                        else:
                                            winv = float(nAssJobs+nActJobs) / float(1+nRunJobsPerGroup) / (float(1+nPilotsGet)/float(1+nPilotsUpdate))
                                    winv *= float(multiCloudFactor)
                                    # send jobs to T1 when they require many or large inputs
                                    if _isTooManyInput(nFilesPerJob,inputSizePerJob):
                                        if site == siteMapper.getCloud(previousCloud)['source'] or \
                                           (site=='NIKHEF-ELPROD' and previousCloud=='NL' and prevProType=='reprocessing') or \
                                           (previousCloud in hospitalQueueMap and site in hospitalQueueMap[previousCloud]):
                                            cloudT1Weight = 2.0
                                            # use weight in cloudconfig
                                            try:
                                                tmpCloudT1Weight = float(siteMapper.getCloud(previousCloud)['weight'])
                                                if tmpCloudT1Weight != 0.0:
                                                    cloudT1Weight = tmpCloudT1Weight
                                            except Exception:
                                                pass
                                            winv /= cloudT1Weight
                                            tmpLog.debug('   special weight for %s : nInputs/Job=%s inputSize/Job=%s weight=%s' %
                                                       (site,nFilesPerJob,inputSizePerJob,cloudT1Weight))
                            # found at least one candidate
                            foundOneCandidate = True
                            tmpLog.debug('Site:%s 1/Weight:%s' % (site, winv))
                            if forAnalysis and trustIS and reportLog:
                                resultsForAnal['weight'].append((site,'(1+%s/%s)*%s/%s%s' % (nPilotsGet,1+nPilotsUpdate,1+nRunningMap[site],
                                                                                             nAssJobs+nActJobs,preferredCountryWeightStr)))
                            # choose largest nMinSites weights
                            minSites[site] = winv
                            if len(minSites) > nMinSites:
                                maxSite = site
                                maxWinv = winv
                                for tmpSite in minSites:
                                    tmpWinv = minSites[tmpSite]
                                    if tmpWinv > maxWinv:
                                        maxSite = tmpSite
                                        maxWinv = tmpWinv
                                # delte max one
                                del minSites[maxSite]
                            # remove too different weights
                            if len(minSites) >= 2:
                                # look for minimum
                                minSite = list(minSites)[0]
                                minWinv = minSites[minSite]
                                for tmpSite in minSites:
                                    tmpWinv = minSites[tmpSite]
                                    if tmpWinv < minWinv:
                                        minSite = tmpSite
                                        minWinv = tmpWinv
                                # look for too different weights
                                difference = 2
                                removeSites = []
                                for tmpSite in minSites:
                                    tmpWinv = minSites[tmpSite]
                                    if tmpWinv > minWinv*difference:
                                        removeSites.append(tmpSite)
                                # remove
                                for tmpSite in removeSites:
                                    del minSites[tmpSite]
                    # set default
                    if len(minSites) == 0:
                        # cloud's list
                        if forAnalysis or siteMapper.checkCloud(previousCloud):
                            minSites[scanSiteList[0]] = 0
                        else:
                            minSites[panda_config.def_sitename] = 0
                        # release not found
                        if forAnalysis and trustIS:
                            candidateForAnal = False
                    # use only one site for prod_test to skip LFC scan
                    if prevProType in skipBrokerageProTypes:
                        if len(minSites) > 1:
                            minSites = {list(minSites)[0]:0}
                    # choose site
                    tmpLog.debug('Min Sites:%s' % minSites)
                    if len(fileList) ==0 or prevIsJEDI is True:
                        # choose min 1/weight
                        minSite = list(minSites)[0]
                        minWinv = minSites[minSite]
                        for tmpSite in minSites:
                            tmpWinv = minSites[tmpSite]
                            if tmpWinv < minWinv:
                                minSite = tmpSite
                                minWinv = tmpWinv
                        chosenCE = siteMapper.getSite(minSite)
                    else:
                        # compare # of files in LRC
                        maxNfiles = -1
                        for site in minSites:
                            tmp_chosen_ce = siteMapper.getSite(site)
                            # search LRC
                            if site in _disableLRCcheck:
                                tmpOKFiles = {}
                            else:
                                # get files from LRC
                                tmpOKFiles = _getOkFiles(tmp_chosen_ce, fileList, guidList, allLFNs, allGUIDs,
                                                         allOkFilesMap, job.proSourceLabel, tmpLog, scopeList, allScopes)
                            nFiles = len(tmpOKFiles)
                            tmpLog.debug('site:%s - nFiles:%s/%s %s' % (site,nFiles,len(fileList),str(tmpOKFiles)))
                            # choose site holding max # of files
                            if nFiles > maxNfiles:
                                chosenCE = tmp_chosen_ce
                                maxNfiles = nFiles
                                okFiles = tmpOKFiles
                    # set job spec
                    tmpLog.debug('indexJob      : %s' % indexJob)
                    tmpLog.debug('nInputs/Job   : %s' % nFilesPerJob)
                    tmpLog.debug('inputSize/Job : %s' % inputSizePerJob)
                    for tmpJob in jobs[indexJob-iJob-1:indexJob-1]:
                        # set computingSite
                        if (not candidateForAnal) and forAnalysis and trustIS:
                            resultsForAnalStr = 'ERROR : No candidate. '
                            if resultsForAnal['rel'] != []:
                                if prevCmtConfig in ['','NULL',None]:
                                    resultsForAnalStr += 'Release:%s was not found at %s. ' % (prevRelease,str(resultsForAnal['rel']))
                                else:
                                    resultsForAnalStr += 'Release:%s/%s was not found at %s. ' % (prevRelease,prevCmtConfig,str(resultsForAnal['rel']))
                            if resultsForAnal['pilot'] != []:
                                resultsForAnalStr += '%s are inactive (no pilots for last 3 hours). ' % str(resultsForAnal['pilot'])
                            if resultsForAnal['disk'] != []:
                                resultsForAnalStr += 'Disk shortage < %sGB at %s. ' % (diskThresholdAna,str(resultsForAnal['disk']))
                            if resultsForAnal['memory'] != []:
                                resultsForAnalStr += 'Insufficient RAM at %s. ' % str(resultsForAnal['memory'])
                            if resultsForAnal['maxtime'] != []:
                                resultsForAnalStr += 'Shorter walltime limit than maxCpuCount:%s at ' % prevMaxCpuCount
                                for tmpItem in resultsForAnal['maxtime']:
                                    if siteMapper.checkSite(tmpItem):
                                        resultsForAnalStr += '%s:%s,' % (tmpItem,siteMapper.getSite(tmpItem).maxtime)
                                resultsForAnalStr = resultsForAnalStr[:-1]
                                resultsForAnalStr += '. '
                            if resultsForAnal['status'] != []:
                                resultsForAnalStr += '%s are not online. ' % str(resultsForAnal['status'])
                            if resultsForAnal['reliability'] != []:
                                resultsForAnalStr += 'Insufficient reliability at %s. ' % str(resultsForAnal['reliability'])
                            resultsForAnalStr = resultsForAnalStr[:-1]
                            tmpJob.computingSite = resultsForAnalStr
                        else:
                            tmpJob.computingSite = chosenCE.sitename
                        tmpLog.debug('PandaID:%s -> site:%s' % (tmpJob.PandaID,tmpJob.computingSite))
                        if tmpJob.computingElement == 'NULL':
                            if tmpJob.prodSourceLabel == 'ddm':
                                # use nickname for ddm jobs
                                tmpJob.computingElement = chosenCE.nickname
                            else:
                                tmpJob.computingElement = chosenCE.gatekeeper
                        # fail jobs if no sites have the release
                        if (not foundRelease or (tmpJob.relocationFlag != 1 and not foundOneCandidate)) and (tmpJob.prodSourceLabel in ['managed','test']):
                            # reset
                            if tmpJob.relocationFlag not in [1,2]:
                                tmpJob.computingSite = None
                                tmpJob.computingElement = None
                            # go to waiting
                            tmpJob.jobStatus          = 'waiting'
                            tmpJob.brokerageErrorCode = ErrorCode.EC_Release
                            if tmpJob.relocationFlag in [1,2]:
                                try:
                                    if resultsForAnal['pilot'] != []:
                                        tmpJob.brokerageErrorDiag = '%s no pilots' % tmpJob.computingSite
                                    elif resultsForAnal['disk'] != []:
                                        tmpJob.brokerageErrorDiag = 'SE full at %s' % tmpJob.computingSite
                                    elif resultsForAnal['memory'] != []:
                                        tmpJob.brokerageErrorDiag = 'RAM shortage at %s' % tmpJob.computingSite
                                    elif resultsForAnal['status'] != []:
                                        tmpJob.brokerageErrorDiag = '%s not online' % tmpJob.computingSite
                                    elif resultsForAnal['share'] != []:
                                        tmpJob.brokerageErrorDiag = '%s zero share' % tmpJob.computingSite
                                    elif resultsForAnal['cpucore'] != []:
                                        tmpJob.brokerageErrorDiag = "CPU core mismatch at %s" % tmpJob.computingSite
                                    elif resultsForAnal['maxtime'] != []:
                                        tmpJob.brokerageErrorDiag = "short walltime at %s" % tmpJob.computingSite
                                    elif resultsForAnal['transferring'] != []:
                                        tmpJob.brokerageErrorDiag = 'too many transferring at %s' % tmpJob.computingSite
                                    elif resultsForAnal['scratch'] != []:
                                        tmpJob.brokerageErrorDiag = 'small scratch disk at %s' % tmpJob.computingSite
                                    elif useCacheVersion:
                                        tmpJob.brokerageErrorDiag = '%s/%s not found at %s' % (tmpJob.homepackage,tmpJob.cmtConfig,tmpJob.computingSite)
                                    else:
                                        tmpJob.brokerageErrorDiag = '%s/%s not found at %s' % (tmpJob.AtlasRelease,tmpJob.cmtConfig,tmpJob.computingSite)
                                except Exception:
                                    errtype,errvalue = sys.exc_info()[:2]
                                    tmpLog.error("failed to set diag for %s: %s %s" % (tmpJob.PandaID,errtype,errvalue))
                                    tmpJob.brokerageErrorDiag = 'failed to set diag. see brokerage log in the panda server'
                            elif prevBrokergageSiteList not in [[],None]:
                                try:
                                    # make message
                                    tmpJob.brokerageErrorDiag = makeCompactDiagMessage(prevBrokerageNote,resultsForAnal)
                                except Exception:
                                    errtype,errvalue = sys.exc_info()[:2]
                                    tmpLog.error("failed to set special diag for %s: %s %s" % (tmpJob.PandaID,errtype,errvalue))
                                    tmpJob.brokerageErrorDiag = 'failed to set diag. see brokerage log in the panda server'
                            elif prevProType in ['reprocessing']:
                                tmpJob.brokerageErrorDiag = '%s/%s not found at reprocessing sites' % (tmpJob.homepackage,tmpJob.cmtConfig)
                            elif not useCacheVersion:
                                tmpJob.brokerageErrorDiag = '%s/%s not found at online sites with enough memory and disk' % \
                                                            (tmpJob.AtlasRelease,tmpJob.cmtConfig)
                            else:
                                try:
                                    tmpJob.brokerageErrorDiag = makeCompactDiagMessage('',resultsForAnal)
                                except Exception:
                                    errtype,errvalue = sys.exc_info()[:2]
                                    tmpLog.error("failed to set compact diag for %s: %s %s" % (tmpJob.PandaID,errtype,errvalue))
                                    tmpJob.brokerageErrorDiag = 'failed to set diag. see brokerage log in the panda server'
                            tmpLog.debug('PandaID:%s %s' % (tmpJob.PandaID,tmpJob.brokerageErrorDiag))
                            continue
                        # set ready if files are already there
                        if prevIsJEDI is False:
                            _setReadyToFiles(tmpJob,okFiles,siteMapper,tmpLog)
                        # update statistics
                        tmpProGroup = ProcessGroups.getProcessGroup(tmpJob.processingType)
                        if tmpJob.processingType in skipBrokerageProTypes:
                            # use original processingType since prod_test is in the test category and thus is interfered by validations
                            tmpProGroup = tmpJob.processingType
                        jobStatistics.setdefault(tmpJob.computingSite, {'assigned':0,'activated':0,'running':0})
                        jobStatBroker.setdefault(tmpJob.computingSite, {})
                        jobStatBroker[tmpJob.computingSite].setdefault(tmpProGroup,
                                                                       {'assigned':0,'activated':0,'running':0})
                        jobStatistics[tmpJob.computingSite]['assigned'] += 1
                        jobStatBroker[tmpJob.computingSite][tmpProGroup]['assigned'] += 1
                        # update statistics by taking priorities into account
                        if not forAnalysis and prevSourceLabel in ['managed','test']:
                            newJobStatWithPrio.setdefault(prevPriority, {})
                            newJobStatWithPrio[prevPriority].setdefault(tmpJob.getCloud(), {})
                            newJobStatWithPrio[prevPriority][tmpJob.getCloud()].setdefault(tmpJob.computingSite, {})
                            newJobStatWithPrio[prevPriority][tmpJob.getCloud()][tmpJob.computingSite].setdefault(
                                tmpProGroup, 0)
                            newJobStatWithPrio[prevPriority][tmpJob.getCloud()][tmpJob.computingSite][tmpProGroup] += 1
                # terminate
                if job is None:
                    break
                # reset iJob
                iJob = 0
                # reset file list
                fileList  = []
                guidList  = []
                scopeList = []
                okFiles   = {}
                totalNumInputs = 0
                totalInputSize = 0
                # create new dispDBlock
                if job.prodDBlock != 'NULL':
                    # get datatype
                    try:
                        tmpDataType = job.prodDBlock.split('.')[-2]
                    except Exception:
                        # default
                        tmpDataType = 'GEN'
                    if len(tmpDataType) > 20:
                        # avoid too long name
                        tmpDataType = 'GEN'
                    transferType = 'transfer'
                    if job.useInputPrestaging():
                        transferType = 'prestaging'
                    dispatchDBlock = "panda.%s.%s.%s.%s.%s_dis%s" % (job.taskID, time.strftime('%m.%d'),
                                                                     tmpDataType, transferType,
                                                                     str(uuid.uuid4()), job.PandaID)
                    tmpLog.debug('New dispatchDBlock: %s' % dispatchDBlock)
                prodDBlock = job.prodDBlock
                # already define computingSite
                if job.computingSite != 'NULL':
                    # instantiate KnownSite
                    chosen_ce = siteMapper.getSite(job.computingSite)
                    # if site doesn't exist, use the default site
                    if job.homepackage.startswith('AnalysisTransforms'):
                        if chosen_ce.sitename == panda_config.def_sitename:
                            chosen_ce = siteMapper.getSite(panda_config.def_queue)
                            overwriteSite = True
                else:
                    # default for Analysis jobs
                    if job.homepackage.startswith('AnalysisTransforms'):
                        chosen_ce = siteMapper.getSite(panda_config.def_queue)
                        overwriteSite = True
                    else:
                        # set chosen_ce
                        chosen_ce = 'TOBEDONE'
            # increment iJob
            iJob += 1
            # reserve computingSite and cloud
            computingSite   = job.computingSite
            previousCloud   = job.getCloud()
            prevRelease     = job.AtlasRelease
            prevMemory      = job.minRamCount
            prevCmtConfig   = job.cmtConfig
            prevProType     = job.processingType
            prevSourceLabel = job.prodSourceLabel
            prevDiskCount   = job.maxDiskCount
            prevHomePkg     = job.homepackage
            prevDirectAcc   = job.transferType
            prevCoreCount   = job.coreCount
            prevMaxCpuCount = job.maxCpuCount
            prevBrokergageSiteList = specialBrokergageSiteList
            prevManualPreset = manualPreset
            prevGoToT2Flag   = goToT2Flag
            prevWorkingGroup = job.workingGroup
            prevBrokerageNote = brokerageNote
            prevIsJEDI = isJEDI
            prevDDM = job.getDdmBackEnd()
            # truncate prio to avoid too many lookups
            if job.currentPriority not in [None,'NULL']:
                prevPriority = (job.currentPriority / prioInterval) * prioInterval
            # assign site
            if chosen_ce != 'TOBEDONE':
                job.computingSite = chosen_ce.sitename
                if job.computingElement == 'NULL':
                    if job.prodSourceLabel == 'ddm':
                        # use nickname for ddm jobs
                        job.computingElement = chosen_ce.nickname
                    else:
                        job.computingElement = chosen_ce.gatekeeper
                # update statistics
                jobStatistics.setdefault(job.computingSite, {'assigned':0,'activated':0,'running':0})
                jobStatistics[job.computingSite]['assigned'] += 1
                tmpLog.debug('PandaID:%s -> preset site:%s' % (job.PandaID,chosen_ce.sitename))
                # set cloud
                if job.cloud in ['NULL',None,'']:
                    job.cloud = chosen_ce.cloud
            # set destinationSE
            destSE = job.destinationSE
            if siteMapper.checkCloud(job.getCloud()):
                # use cloud dest for non-exsiting sites
                if job.prodSourceLabel != 'user' and job.destinationSE not in siteMapper.siteSpecList \
                       and job.destinationSE != 'local':
                    if DataServiceUtils.checkJobDestinationSE(job) is not None:
                        destSE = DataServiceUtils.checkJobDestinationSE(job)
                    else:
                        destSE = siteMapper.getCloud(job.getCloud())['dest']
                    job.destinationSE = destSE
            # use CERN-PROD_EOSDATADISK for CERN-EOS jobs
            if job.computingSite in ['CERN-EOS']:
                overwriteSite = True
            if overwriteSite:
                # overwrite SE for analysis jobs which set non-existing sites
                destSE = job.computingSite
                job.destinationSE = destSE
            # set dispatchDBlock and destinationSE
            first = True
            for file in job.Files:
                # dispatchDBlock. Set dispDB for prestaging jobs too
                if file.type == 'input' and file.dispatchDBlock == 'NULL' and \
                   ((file.status not in ['ready','missing','cached']) or job.computingSite in prestageSites):
                    if first:
                        first = False
                        job.dispatchDBlock = dispatchDBlock
                    file.dispatchDBlock = dispatchDBlock
                    file.status = 'pending'
                    if file.lfn not in fileList:
                        fileList.append(file.lfn)
                        guidList.append(file.GUID)
                        scopeList.append(file.scope)
                        try:
                            # get total number/size of inputs except DBRelease
                            # tgz inputs for evgen may be negligible
                            if re.search('\.tar\.gz',file.lfn) is None:
                                totalNumInputs += 1
                                totalInputSize += file.fsize
                        except Exception:
                            pass
                # destinationSE
                if file.type in ['output','log'] and destSE != '':
                    if job.prodSourceLabel == 'user' and job.computingSite == file.destinationSE:
                        pass
                    elif job.prodSourceLabel == 'user' and prevIsJEDI is True and file.destinationSE not in ['','NULL']:
                        pass
                    elif destSE == 'local':
                        pass
                    elif DataServiceUtils.getDistributedDestination(file.destinationDBlockToken) is not None:
                        pass
                    else:
                        file.destinationSE = destSE
                # pre-assign GUID to log
                if file.type == 'log':
                    # get lock
                    fcntl.flock(_lockGetUU.fileno(), fcntl.LOCK_EX)
                    # generate GUID
                    file.GUID = str(uuid.uuid4())
                    # release lock
                    fcntl.flock(_lockGetUU.fileno(), fcntl.LOCK_UN)
        # send log messages
        try:
            for  message in loggerMessages:
                # get logger
                _pandaLogger = PandaLogger()
                _pandaLogger.lock()
                _pandaLogger.setParams({'Type':'brokerage'})
                logger = _pandaLogger.getHttpLogger(panda_config.loggername)
                # add message
                logger.warning(message)
                # release HTTP handler
                _pandaLogger.release()
                time.sleep(1)
        except Exception:
            pass
        # send analysis brokerage info when jobs are submitted
        if len(jobs) > 0 and jobs[0] is not None and not forAnalysis and not pd2pT1 and specialWeight=={}:
            # for analysis job. FIXME once ganga is updated to send analy brokerage info
            if jobs[0].prodSourceLabel in ['user','panda'] and jobs[0].processingType in ['pathena','prun']:
                # send countryGroup
                tmpMsgList = []
                tmpNumJobs = len(jobs)
                if jobs[0].prodSourceLabel == 'panda':
                    tmpNumJobs -= 1
                tmpMsg = 'nJobs=%s ' % tmpNumJobs
                if jobs[0].countryGroup in ['NULL','',None]:
                    tmpMsg += 'countryGroup=None'
                else:
                    tmpMsg += 'countryGroup=%s' % jobs[0].countryGroup
                tmpMsgList.append(tmpMsg)
                # send log
                sendMsgToLoggerHTTP(tmpMsgList,jobs[0])
        # finished
        tmpLog.debug('N lookup for prio : {0}'.format(len(jobStatBrokerCloudsWithPrio)))
        tmpLog.debug('finished')
        if getWeight:
            return weightUsedByBrokerage
    except Exception as e:
        tmpLog.error("schedule : %s %s" % (str(e), traceback.format_exc()))
        if getWeight:
            return {}<|MERGE_RESOLUTION|>--- conflicted
+++ resolved
@@ -465,11 +465,7 @@
                     jobStatBroker = taskBuffer.getJobStatisticsAnalBrokerage(minPriority=minPriority)
                 nRunningMap   = taskBuffer.getnRunningInSiteData()
         # sort jobs by siteID. Some jobs may already define computingSite
-<<<<<<< HEAD
-        jobs.sort(key=_compFunc)
-=======
         sorted(jobs, key=functools.cmp_to_key(_compFunc))
->>>>>>> 00d8bf59
         # brokerage for analysis
         candidateForAnal = True
         relCloudMap      = {}
