--- conflicted
+++ resolved
@@ -8,20 +8,6 @@
 import time
 import uuid
 import datetime
-<<<<<<< HEAD
-import commands
-import traceback
-import ErrorCode
-from DDM import rucioAPI
-from taskbuffer.DatasetSpec import DatasetSpec
-from taskbuffer import EventServiceUtils
-from taskbuffer import JobUtils
-from brokerage.SiteMapper import SiteMapper
-import brokerage.broker
-import DataServiceUtils
-from dataservice.DataServiceUtils import select_scope
-from rucio.common.exception import FileAlreadyExists, DataIdentifierAlreadyExists, Duplicate, DataIdentifierNotFound
-=======
 import traceback
 from pandaserver.dataservice import ErrorCode
 from pandaserver.dataservice.DDM import rucioAPI
@@ -31,9 +17,9 @@
 from pandaserver.brokerage.SiteMapper import SiteMapper
 import pandaserver.brokerage.broker
 from pandaserver.dataservice import DataServiceUtils
+from pandaserver.dataservice.DataServiceUtils import select_scope
 from rucio.common.exception import FileAlreadyExists,DataIdentifierAlreadyExists,Duplicate,\
     DataIdentifierNotFound
->>>>>>> 92233cf4
 
 from pandaserver.dataservice.SetupperPluginBase import SetupperPluginBase
 
@@ -536,14 +522,8 @@
                                 # DQ2 ID was set by using --destSE for analysis job to transfer output
                                 tmpSrcDDM = tmpSite.ddm_output[scope_output]
                             else:                            
-<<<<<<< HEAD
                                 tmpSrcDDM = tmpSite.ddm_output[scope_output]
-                            if job.prodSourceLabel == 'user' and not self.siteMapper.siteSpecList.has_key(file.destinationSE):
-=======
-                                tmpSrcDDM = self.siteMapper.getSite(computingSite).ddm_output
-                            if job.prodSourceLabel == 'user' \
-                                    and file.destinationSE not in self.siteMapper.siteSpecList:
->>>>>>> 92233cf4
+                            if job.prodSourceLabel == 'user' and file.destinationSE not self.siteMapper.siteSpecList.has_key(file.destinationSE):
                                 # DQ2 ID was set by using --destSE for analysis job to transfer output 
                                 tmpDstDDM = tmpSrcDDM
                             elif DataServiceUtils.getDestinationSE(file.destinationDBlockToken) is not None:
@@ -565,31 +545,17 @@
 
                                 # get locations
                                 usingT1asT2 = False
-<<<<<<< HEAD
-                                if job.prodSourceLabel == 'user' and not self.siteMapper.siteSpecList.has_key(computingSite):
+                                if job.prodSourceLabel == 'user' and computingSite not in self.siteMapper.siteSpecList:
                                     dq2IDList = [tmpSite.ddm_output[scope_output]]
                                 else:
                                     if tmpSite.cloud != job.getCloud() and \
-                                            re.search('_sub\d+$',name) != None and \
-=======
-                                if job.prodSourceLabel == 'user' and computingSite not in self.siteMapper.siteSpecList:
-                                    dq2IDList = [self.siteMapper.getSite(job.computingSite).ddm_output]
-                                else:
-                                    if self.siteMapper.getSite(computingSite).cloud != job.getCloud() and \
                                             re.search('_sub\d+$',name) is not None and \
->>>>>>> 92233cf4
                                             (not job.prodSourceLabel in ['user','panda']) and \
                                             (not tmpSite.ddm_output[scope_output].endswith('PRODDISK')):
                                         # T1 used as T2. Use both DATADISK and PRODDISK as locations while T1 PRODDISK is phasing out
-<<<<<<< HEAD
                                         dq2IDList = [tmpSite.ddm_output[scope_output]]
-                                        if tmpSite.setokens_output[scope_output].has_key('ATLASPRODDISK'):
+                                        if 'ATLASPRODDISK' in tmpSite.setokens_output[scope_output]:
                                             dq2IDList += [tmpSite.setokens_output[scope_output]['ATLASPRODDISK']]
-=======
-                                        dq2IDList = [self.siteMapper.getSite(computingSite).ddm_output]
-                                        if 'ATLASPRODDISK' in self.siteMapper.getSite(computingSite).setokens_output:
-                                            dq2IDList += [self.siteMapper.getSite(computingSite).setokens_output['ATLASPRODDISK']]
->>>>>>> 92233cf4
                                         usingT1asT2 = True
                                     else:
                                         dq2IDList = [tmpSite.ddm_output[scope_output]]
@@ -603,13 +569,8 @@
                                         # set default
                                         dq2ID = tmpSite.ddm_output[scope_output]
                                         # convert token to DQ2ID
-<<<<<<< HEAD
-                                        if tmpSite.setokens_output[scope_output].has_key(tmpToken):
+                                        if tmpToken in tmpSite.setokens_output[scope_output]:
                                             dq2ID = tmpSite.setokens_output[scope_output][tmpToken]
-=======
-                                        if tmpToken in self.siteMapper.getSite(computingSite).setokens_output:
-                                            dq2ID = self.siteMapper.getSite(computingSite).setokens_output[tmpToken]
->>>>>>> 92233cf4
                                         # replace or append    
                                         if len(tmpTokenList) <= 1 or name != originalName:
                                             # use location consistent with token
@@ -852,22 +813,13 @@
                             # DQ2 ID is mixed with TAIWAN-LCG2 and TW-FTT     
                             if job.getCloud() in ['TW',]:
                                 tmpSiteSpec = self.siteMapper.getSite(tmpSrcID)
-<<<<<<< HEAD
                                 scope_input, scope_output = select_scope(tmpSiteSpec, job.prodSourceLabel)
-                                if tmpSiteSpec.setokens_input[scope_input].has_key('ATLASDATADISK'):
+                                if 'ATLASDATADISK' in tmpSiteSpec.setokens_input[scope_input]:
                                     diskID = tmpSiteSpec.setokens_input[scope_input]['ATLASDATADISK']
-                                if tmpSiteSpec.setokens_input[scope_input].has_key('ATLASDATATAPE'):
+                                if 'ATLASDATATAPE' in tmpSiteSpec.setokens_input[scope_input]:
                                     tapeID = tmpSiteSpec.setokens_input[scope_input]['ATLASDATATAPE']
-                                if tmpSiteSpec.setokens_input[scope_input].has_key('ATLASMCTAPE'):
+                                if 'ATLASMCTAPE' tmpSiteSpec.setokens_input[scope_input]:
                                     mctapeID = tmpSiteSpec.setokens_input[scope_input]['ATLASMCTAPE']
-=======
-                                if 'ATLASDATADISK' in tmpSiteSpec.setokens_input:
-                                    diskID = tmpSiteSpec.setokens_input['ATLASDATADISK']
-                                if 'ATLASDATATAPE' in tmpSiteSpec.setokens_input:
-                                    tapeID = tmpSiteSpec.setokens_input['ATLASDATATAPE']
-                                if 'ATLASMCTAPE' in tmpSiteSpec.setokens_input:
-                                    mctapeID = tmpSiteSpec.setokens_input['ATLASMCTAPE']
->>>>>>> 92233cf4
                                 hotID  = 'TAIWAN-LCG2_HOTDISK'
                             for tmpDataset in self.replicaMap[job.dispatchDBlock]:
                                 tmpRepMap = self.replicaMap[job.dispatchDBlock][tmpDataset]
@@ -1350,16 +1302,9 @@
                     # add catalog
                     checkLfcSeMap.setdefault(catURL, {})
                     # add site
-<<<<<<< HEAD
-                    if not checkLfcSeMap[catURL].has_key(tmpSiteName):
-                        checkLfcSeMap[catURL][tmpSiteName] = []
-                        # add SE
-                        scope_input, scope_output = select_scope(tmpSiteSpec, self.prodSourceLabel)
-                        checkLfcSeMap[catURL][tmpSiteName] += tmpSiteSpec.ddm_endpoints_input[scope_input].getTapeEndPoints()
-=======
+                    scope_input, scope_output = select_scope(tmpSiteSpec, self.prodSourceLabel)
                     checkLfcSeMap[catURL].setdefault(tmpSiteName,
-                                                     tmpSiteSpec.ddm_endpoints_input.getTapeEndPoints())
->>>>>>> 92233cf4
+                                                     tmpSiteSpec.ddm_endpoints_input[scope_input].getTapeEndPoints())
                 # LFC lookup
                 for tmpCatURL in checkLfcSeMap:
                     # get SEs
@@ -1772,15 +1717,10 @@
             if tmpJob.getCloud() != self.siteMapper.getSite(tmpJob.computingSite).cloud and \
                not destDQ2ID.endswith('PRODDISK') and \
                self.siteMapper.getSite(tmpJob.computingSite).cloud in ['US']:
-<<<<<<< HEAD
                 tmpSiteSpec = self.siteMapper.getSite(tmpJob.computingSite)
                 scope_tmpSite_input, scope_tmpSite_output = select_scope(tmpSiteSpec, tmpJob.prodSourceLabel)
                 tmpSeTokens = tmpSiteSpec.setokens_input[scope_tmpSite_input]
-                if tmpSeTokens.has_key('ATLASPRODDISK'):
-=======
-                tmpSeTokens = self.siteMapper.getSite(tmpJob.computingSite).setokens_input
                 if 'ATLASPRODDISK' in tmpSeTokens:
->>>>>>> 92233cf4
                     destDQ2ID = tmpSeTokens['ATLASPRODDISK']
             # backend
             ddmBackEnd = 'rucio'
