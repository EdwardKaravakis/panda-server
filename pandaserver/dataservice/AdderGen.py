--- conflicted
+++ resolved
@@ -335,8 +335,6 @@
                             self.logger.debug(": %s %s" % (type,value))
                             self.logger.debug("cannot unlock XML")
                         return
-<<<<<<< HEAD
-=======
 
                     try:
                         # updateJobs was successful and it failed a job with taskBufferErrorCode
@@ -359,7 +357,6 @@
                     except Exception as e:
                         self.logger.error("apply_retrial_rules 2 excepted and needs to be investigated (%s): %s" % (e, traceback.format_exc()))
 
->>>>>>> 0c153618
                     # setup for closer
                     if not (EventServiceUtils.isEventServiceJob(self.job) and self.job.isCancelled()):
                         destDBList = []
