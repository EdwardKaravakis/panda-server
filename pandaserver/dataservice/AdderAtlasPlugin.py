--- conflicted
+++ resolved
@@ -196,19 +196,16 @@
         self.logger.debug('dsInJEDI=%s' % str(dsIdToDsMap))
         for file in self.job.Files:
             if file.type == 'output' or file.type == 'log':
-<<<<<<< HEAD
 
                 # prepare the site spec and scope for the destinationSE site
                 dstSESiteSpec = self.siteMapper.getSite(file.destinationSE)
                 scopeDstSESiteSpec_input, scopeDstSESiteSpec_output = select_scope(dstSESiteSpec, self.job.prodSourceLabel)
 
-=======
                 # added to map
                 if file.datasetID in dsIdToDsMap:
                     subToDsMap[file.destinationDBlock] = dsIdToDsMap[file.datasetID]
                 else:
                     subToDsMap[file.destinationDBlock] = file.dataset
->>>>>>> 59fcdf21
                 # append to fileList
                 fileList.append(file.lfn)
                 # add only log file for failed jobs
