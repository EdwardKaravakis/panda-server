import datetime
import os
import re
import sys
import threading
import time
import traceback

from pandacommon.pandalogger.PandaLogger import PandaLogger
from pandacommon.pandautils.thread_utils import GenericThread

import pandaserver.taskbuffer.ErrorCode
from pandaserver.brokerage.SiteMapper import SiteMapper
from pandaserver.config import panda_config
from pandaserver.dataservice import DataServiceUtils
from pandaserver.dataservice.closer import Closer
from pandaserver.dataservice.DataServiceUtils import select_scope
from pandaserver.dataservice.ddm import rucioAPI
from pandaserver.dataservice.finisher import Finisher
from pandaserver.taskbuffer import EventServiceUtils

_logger = PandaLogger().getLogger("datasetManager")

TRANSFER_TIMEOUT_HI_PRIORITY = 2
TRANSFER_TIMEOUT_LO_PRIORITY = 6


def main(tbuf=None, **kwargs):
    _logger.debug("===================== start =====================")

    # memory checker
    def _memoryCheck(str):
        try:
            proc_status = "/proc/%d/status" % os.getpid()
            procfile = open(proc_status)
            name = ""
            vmSize = ""
            vmRSS = ""
            # extract Name,VmSize,VmRSS
            for line in procfile:
                if line.startswith("Name:"):
                    name = line.split()[-1]
                    continue
                if line.startswith("VmSize:"):
                    vmSize = ""
                    for item in line.split()[1:]:
                        vmSize += item
                    continue
                if line.startswith("VmRSS:"):
                    vmRSS = ""
                    for item in line.split()[1:]:
                        vmRSS += item
                    continue
            procfile.close()
            _logger.debug(f"MemCheck - {os.getpid()} Name={name} VSZ={vmSize} RSS={vmRSS} : {str}")
        except Exception:
            type, value, traceBack = sys.exc_info()
            _logger.error(f"memoryCheck() : {type} {value}")
            _logger.debug(f"MemCheck - {os.getpid()} unknown : {str}")
        return

    _memoryCheck("start")

    from pandaserver.taskbuffer.TaskBuffer import taskBuffer

    requester_id = GenericThread().get_full_id(__name__, sys.modules[__name__].__file__)
    taskBuffer.init(
        panda_config.dbhost,
        panda_config.dbpasswd,
        nDBConnection=1,
        useTimeout=True,
        requester=requester_id,
    )
    # else:
    #     taskBuffer = tbuf

    # instantiate sitemapper
    siteMapper = SiteMapper(taskBuffer)

    # list with lock
    class ListWithLock:
        def __init__(self):
            self.lock = threading.Lock()
            self.list = []

        def __contains__(self, item):
            self.lock.acquire()
            ret = self.list.__contains__(item)
            self.lock.release()
            return ret

        def append(self, item):
            appended = False
            self.lock.acquire()
            if item not in self.list:
                self.list.append(item)
                appended = True
            self.lock.release()
            return appended

    # list of dis datasets to be deleted
    deletedDisList = ListWithLock()

    # set tobedeleted to dis dataset
    def setTobeDeletedToDis(subDsName):
        try:
            # only production sub datasets
            if subDsName.startswith("user") or subDsName.startswith("group") or subDsName.startswith("pandaddm_") or re.search("_sub\d+$", subDsName) is None:
                return
            # get _dis names with _sub
            disNameList = taskBuffer.getAssociatedDisDatasets(subDsName)
            _logger.debug(f"setTobeDeletedToDis : sub:{subDsName} has dis:{str(disNameList)}")
            # loop over all _dis datasets
            for tmpDisName in disNameList:
                # try to append to locked list
                if not deletedDisList.append(tmpDisName):
                    # another thread already took care of the _dis
                    continue
                # skip non _dis
                if re.search("_dis\d+$", tmpDisName) is None:
                    continue
                # get dataset
                _logger.debug(f"setTobeDeletedToDis : try to get {tmpDisName} in DB")
                tmpDS = taskBuffer.queryDatasetWithMap({"name": tmpDisName})
                if tmpDS is None:
                    _logger.error(f"setTobeDeletedToDis : cannot get {tmpDisName} in DB")
                    continue
                # check status
                if tmpDS.status in ["tobedeleted", "deleted"]:
                    _logger.debug(f"setTobeDeletedToDis : skip {tmpDisName} since status={tmpDS.status}")
                    continue
                # check the number of failed jobs associated to the _dis
                if tmpDS.currentfiles == 0:
                    # all succeeded
                    tmpDS.status = "deleting"
                    excStatus = "deleted"
                else:
                    # some failed, to reduce the lifetime
                    tmpDS.status = "shortening"
                    excStatus = "shortened"
                # update dataset
                retU = taskBuffer.updateDatasets(
                    [tmpDS],
                    withLock=True,
                    withCriteria="status<>:crStatus",
                    criteriaMap={":crStatus": excStatus},
                )
                _logger.debug(f"setTobeDeletedToDis : set {tmpDS.status} to {tmpDisName} with {str(retU)}")
        except Exception:
            errType, errValue = sys.exc_info()[:2]
            _logger.error(f"setTobeDeletedToDis : {subDsName} {errType} {errValue}")

    # thread pool
    class ThreadPool:
        def __init__(self):
            self.lock = threading.Lock()
            self.list = []

        def add(self, obj):
            self.lock.acquire()
            self.list.append(obj)
            self.lock.release()

        def remove(self, obj):
            self.lock.acquire()
            self.list.remove(obj)
            self.lock.release()

        def join(self):
            self.lock.acquire()
            thrlist = tuple(self.list)
            self.lock.release()
            for thr in thrlist:
                thr.join()

    # thread to close dataset
    class CloserThr(threading.Thread):
        def __init__(self, lock, proxyLock, datasets, pool):
            threading.Thread.__init__(self)
            self.datasets = datasets
            self.lock = lock
            self.proxyLock = proxyLock
            self.pool = pool
            self.pool.add(self)

        def run(self):
            self.lock.acquire()
            try:
                # loop over all datasets
                for vuid, name, modDate in self.datasets:
                    _logger.debug(f"Close {modDate} {name}")
                    dsExists = True
                    if (
                        name.startswith("pandaddm_")
                        or name.startswith("user.")
                        or name.startswith("group.")
                        or name.startswith("hc_test.")
                        or name.startswith("panda.um.")
                    ):
                        dsExists = False
                    if dsExists:
                        # check if dataset exists
                        status, out = rucioAPI.get_metadata(name)
                        if status is True:
                            if out is not None:
                                try:
                                    rucioAPI.close_dataset(name)
                                    status = True
                                except Exception:
                                    errtype, errvalue = sys.exc_info()[:2]
                                    out = f"failed to freeze : {errtype} {errvalue}"
                                    status = False
                            else:
                                # dataset not exist
                                status, out = True, ""
                                dsExists = False
                    else:
                        status, out = True, ""
                    if not status:
                        _logger.error(f"{name} failed to close with {out}")
                    else:
                        self.proxyLock.acquire()
                        varMap = {}
                        varMap[":vuid"] = vuid
                        varMap[":newstatus"] = "completed"
                        varMap[":oldstatus"] = "tobeclosed"
                        taskBuffer.querySQLS(
                            "UPDATE ATLAS_PANDA.Datasets SET status=:newstatus,modificationdate=CURRENT_DATE WHERE vuid=:vuid AND status=:oldstatus",
                            varMap,
                        )
                        self.proxyLock.release()
                        # set tobedeleted to dis
                        setTobeDeletedToDis(name)
                        # skip if dataset is not real
                        if not dsExists:
                            continue
                        # count # of files
                        status, out = rucioAPI.get_number_of_files(name)
                        if status is not True:
                            if status is False:
                                _logger.error(out)
                        else:
                            _logger.debug(out)
                            try:
                                nFile = int(out)
                                if nFile == 0:
                                    # erase dataset
                                    _logger.debug(f"erase {name}")
                                    status, out = rucioAPI.erase_dataset(name)
                                    _logger.debug(f"OK with {name}")
                            except Exception:
                                pass
            except Exception:
                pass
            self.pool.remove(self)
            self.lock.release()

    # close datasets
    _logger.debug("==== close datasets ====")
    timeLimitU = datetime.datetime.now(datetime.timezone.utc).replace(tzinfo=None) - datetime.timedelta(minutes=1)
    timeLimitL = datetime.datetime.now(datetime.timezone.utc).replace(tzinfo=None) - datetime.timedelta(days=3)
    closeLock = threading.Semaphore(5)
    closeProxyLock = threading.Lock()
    closeThreadPool = ThreadPool()
    maxRows = 100000
    while True:
        # lock
        closeLock.acquire()
        # get datasets
        closeProxyLock.acquire()
        varMap = {}
        varMap[":modificationdateU"] = timeLimitU
        varMap[":modificationdateL"] = timeLimitL
        varMap[":type"] = "output"
        varMap[":status"] = "tobeclosed"
        sqlQuery = f"type=:type AND status=:status AND (modificationdate BETWEEN :modificationdateL AND :modificationdateU) AND rownum <= {maxRows}"
        res = taskBuffer.getLockDatasets(sqlQuery, varMap, modTimeOffset="90/24/60")
        if res is None:
            _logger.debug(f"# of datasets to be closed: {res}")
        else:
            _logger.debug(f"# of datasets to be closed: {len(res)}")
        if res is None or len(res) == 0:
            closeProxyLock.release()
            closeLock.release()
            break
        # release
        closeProxyLock.release()
        closeLock.release()
        # run thread
        iRows = 0
        nRows = 500
        while iRows < len(res):
            closerThr = CloserThr(closeLock, closeProxyLock, res[iRows : iRows + nRows], closeThreadPool)
            closerThr.start()
            iRows += nRows
        closeThreadPool.join()
        if len(res) < maxRows:
            break

    # thread to freeze dataset
    class Freezer(threading.Thread):
        def __init__(self, lock, proxyLock, datasets, pool):
            threading.Thread.__init__(self)
            self.datasets = datasets
            self.lock = lock
            self.proxyLock = proxyLock
            self.pool = pool
            self.pool.add(self)

        def run(self):
            self.lock.acquire()
            try:
                for vuid, name, modDate in self.datasets:
                    _logger.debug(f"Freezer start {modDate} {name}")
                    self.proxyLock.acquire()
                    retF, resF = taskBuffer.querySQLS(
                        "SELECT /*+ index(tab FILESTABLE4_DESTDBLOCK_IDX) */ PandaID,status FROM ATLAS_PANDA.filesTable4 tab WHERE destinationDBlock=:destinationDBlock ",
                        {":destinationDBlock": name},
                    )
                    self.proxyLock.release()
                    if isinstance(retF, int) and retF < 0:
                        _logger.error("SQL error")
                    else:
                        allFinished = True
                        onePandaID = None
                        for tmpPandaID, tmpFileStatus in resF:
                            onePandaID = tmpPandaID
                            if tmpFileStatus not in [
                                "ready",
                                "failed",
                                "skipped",
                                "merging",
                                "finished",
                            ]:
                                allFinished = False
                                break
                        # check sub datasets in the jobset for event service job
                        if allFinished:
                            self.proxyLock.acquire()
                            tmpJobs = taskBuffer.getFullJobStatus([onePandaID])
                            self.proxyLock.release()
                            if len(tmpJobs) > 0 and tmpJobs[0] is not None:
                                if EventServiceUtils.isEventServiceMerge(tmpJobs[0]):
                                    self.proxyLock.acquire()
                                    cThr = Closer(taskBuffer, [], tmpJobs[0])
                                    allFinished = cThr.checkSubDatasetsInJobset()
                                    self.proxyLock.release()
                                    _logger.debug(f"closer checked sub datasets in the jobset for {name} : {allFinished}")
                        # no files in filesTable
                        if allFinished:
                            _logger.debug(f"freeze {name} ")
                            dsExists = True
                            if (
                                name.startswith("pandaddm_")
                                or name.startswith("user.")
                                or name.startswith("group.")
                                or name.startswith("hc_test.")
                                or name.startswith("panda.um.")
                            ):
                                dsExists = False
                            if name.startswith("panda.um."):
                                self.proxyLock.acquire()
                                retMer, resMer = taskBuffer.querySQLS(
                                    "SELECT /*+ index(tab FILESTABLE4_DESTDBLOCK_IDX) */ PandaID FROM ATLAS_PANDA.filesTable4 tab WHERE destinationDBlock=:destinationDBlock AND status IN (:statusM,:statusF) ",
                                    {
                                        ":destinationDBlock": name,
                                        ":statusM": "merging",
                                        ":statusF": "failed",
                                    },
                                )
                                self.proxyLock.release()
                                if resMer is not None and len(resMer) > 0:
                                    mergeID = resMer[0][0]
                                    # get merging jobs
                                    self.proxyLock.acquire()
                                    mergingJobs = taskBuffer.peekJobs(
                                        [mergeID],
                                        fromDefined=False,
                                        fromArchived=False,
                                        fromWaiting=False,
                                    )
                                    self.proxyLock.release()
                                    mergeJob = mergingJobs[0]
                                    if mergeJob is not None:
                                        tmpDestDBlocks = []
                                        # get destDBlock
                                        for tmpFile in mergeJob.Files:
                                            if tmpFile.type in ["output", "log"]:
                                                if tmpFile.destinationDBlock not in tmpDestDBlocks:
                                                    tmpDestDBlocks.append(tmpFile.destinationDBlock)
                                        # run
                                        _logger.debug(f"start JEDI closer for {name} ")
                                        self.proxyLock.acquire()
                                        cThr = Closer(taskBuffer, tmpDestDBlocks, mergeJob)
                                        cThr.run()
                                        self.proxyLock.release()
                                        _logger.debug(f"end JEDI closer for {name} ")
                                        continue
                                    else:
                                        _logger.debug(f"failed to get merging job for {name} ")
                                else:
                                    _logger.debug(f"failed to get merging file for {name} ")
                                status, out = True, ""
                            elif dsExists:
                                # check if dataset exists
                                status, out = rucioAPI.get_metadata(name)
                                if status is True:
                                    if out is not None:
                                        try:
                                            rucioAPI.close_dataset(name)
                                            status = True
                                        except Exception:
                                            errtype, errvalue = sys.exc_info()[:2]
                                            out = f"failed to freeze : {errtype} {errvalue}"
                                            status = False
                                    else:
                                        # dataset not exist
                                        status, out = True, ""
                                        dsExists = False
                            else:
                                status, out = True, ""
                            if not status:
                                _logger.error(f"{name} failed to freeze with {out}")
                            else:
                                self.proxyLock.acquire()
                                varMap = {}
                                varMap[":vuid"] = vuid
                                varMap[":status"] = "completed"
                                taskBuffer.querySQLS(
                                    "UPDATE ATLAS_PANDA.Datasets SET status=:status,modificationdate=CURRENT_DATE WHERE vuid=:vuid",
                                    varMap,
                                )
                                self.proxyLock.release()
                                if name.startswith("pandaddm_") or name.startswith("panda.um.") or not dsExists:
                                    continue
                                # set tobedeleted to dis
                                setTobeDeletedToDis(name)
                                # count # of files
                                status, out = rucioAPI.get_number_of_files(name)
                                if status is not True:
                                    if status is False:
                                        _logger.error(out)
                                else:
                                    _logger.debug(out)
                                    try:
                                        nFile = int(out)
                                        _logger.debug(nFile)
                                        if nFile == 0:
                                            # erase dataset
                                            _logger.debug(f"erase {name}")
                                            status, out = rucioAPI.erase_dataset(name)
                                            _logger.debug(f"OK with {name}")
                                    except Exception:
                                        pass
                        else:
                            _logger.debug(f"wait {name} ")
                            self.proxyLock.acquire()
                            taskBuffer.querySQLS(
                                "UPDATE ATLAS_PANDA.Datasets SET modificationdate=CURRENT_DATE WHERE vuid=:vuid",
                                {":vuid": vuid},
                            )
                            self.proxyLock.release()
                    _logger.debug(f"end {name} ")
            except Exception:
                errStr = traceback.format_exc()
                _logger.error(errStr)
            self.pool.remove(self)
            self.lock.release()

    # freeze dataset
    _logger.debug("==== freeze datasets ====")
    timeLimitRU = datetime.datetime.now(datetime.timezone.utc).replace(tzinfo=None) - datetime.timedelta(hours=3)
    timeLimitRL = datetime.datetime.now(datetime.timezone.utc).replace(tzinfo=None) - datetime.timedelta(hours=12)
    timeLimitU = datetime.datetime.now(datetime.timezone.utc).replace(tzinfo=None) - datetime.timedelta(hours=6)
    timeLimitL = datetime.datetime.now(datetime.timezone.utc).replace(tzinfo=None) - datetime.timedelta(days=14)
    # reset doing so that Closer can update unmerged datasets
    sql = "SELECT name FROM ATLAS_PANDA.Datasets "
    sql += "WHERE type=:type AND (modificationdate BETWEEN :modificationdateRL AND :modificationdateRU) AND subType=:subType AND status=:oldStatus "
    varMap = {}
    varMap[":modificationdateRU"] = timeLimitRU
    varMap[":modificationdateRL"] = timeLimitRL
    varMap[":type"] = "output"
    varMap[":subType"] = "sub"
    varMap[":oldStatus"] = "doing"
    retReset, resReset = taskBuffer.querySQLS(sql, varMap)
    sql = "UPDATE ATLAS_PANDA.Datasets SET status=:newStatus,modificationdate=:modificationdateU WHERE name=:name AND status=:oldStatus "
    if resReset is not None:
        for (name,) in resReset:
            varMap = {}
            varMap[":name"] = name
            varMap[":oldStatus"] = "doing"
            varMap[":newStatus"] = "running"
            varMap[":modificationdateU"] = timeLimitU
            _logger.debug(f"reset {name} to freeze")
            taskBuffer.querySQLS(sql, varMap)
    # loop for freezer
    freezeLock = threading.Semaphore(5)
    freezeProxyLock = threading.Lock()
    freezeThreadPool = ThreadPool()
    maxRows = 100000
    while True:
        # lock
        freezeLock.acquire()
        # get datasets
        sqlQuery = (
            "type=:type AND status IN (:status1,:status2,:status3,:status4,:status5) "
            + f"AND (modificationdate BETWEEN :modificationdateL AND :modificationdateU) AND subType=:subType AND rownum <= {maxRows}"
        )
        varMap = {}
        varMap[":modificationdateU"] = timeLimitU
        varMap[":modificationdateL"] = timeLimitL
        varMap[":type"] = "output"
        varMap[":status1"] = "running"
        varMap[":status2"] = "created"
        varMap[":status3"] = "defined"
        varMap[":status4"] = "locked"
        varMap[":status5"] = "doing"
        varMap[":subType"] = "sub"
        freezeProxyLock.acquire()
        res = taskBuffer.getLockDatasets(sqlQuery, varMap, modTimeOffset="90/24/60")
        if res is None:
            _logger.debug(f"# of datasets to be frozen: {res}")
        else:
            _logger.debug(f"# of datasets to be frozen: {len(res)}")
        if res is None or len(res) == 0:
            freezeProxyLock.release()
            freezeLock.release()
            break
        freezeProxyLock.release()
        # release
        freezeLock.release()
        # run freezer
        iRows = 0
        nRows = 500
        while iRows < len(res):
            freezer = Freezer(
                freezeLock,
                freezeProxyLock,
                res[iRows : iRows + nRows],
                freezeThreadPool,
            )
            freezer.start()
            iRows += nRows
        freezeThreadPool.join()
        if len(res) < maxRows:
            break

    # delete dis datasets
    class EraserThr(threading.Thread):
        def __init__(self, lock, proxyLock, datasets, pool, operationType):
            threading.Thread.__init__(self)
            self.datasets = datasets
            self.lock = lock
            self.proxyLock = proxyLock
            self.pool = pool
            self.pool.add(self)
            self.operationType = operationType

        def run(self):
            self.lock.acquire()
            try:
                # loop over all datasets
                for vuid, name, modDate in self.datasets:
                    # only dis datasets
                    if re.search("_dis\d+$", name) is None:
                        _logger.error(f"Eraser : non disDS {name}")
                        continue
                    # delete
                    _logger.debug(f"Eraser {self.operationType} dis {modDate} {name}")
                    # delete or shorten
                    endStatus = "deleted"
                    status, out = rucioAPI.erase_dataset(name)
                    if not status:
                        _logger.error(out)
                        continue
                    _logger.debug(f"OK with {name}")
                    # update
                    self.proxyLock.acquire()
                    varMap = {}
                    varMap[":vuid"] = vuid
                    varMap[":status"] = endStatus
                    taskBuffer.querySQLS(
                        "UPDATE ATLAS_PANDA.Datasets SET status=:status,modificationdate=CURRENT_DATE WHERE vuid=:vuid",
                        varMap,
                    )
                    self.proxyLock.release()
            except Exception:
                errStr = traceback.format_exc()
                _logger.error(errStr)
            self.pool.remove(self)
            self.lock.release()

    # delete dis datasets
    _logger.debug("==== delete dis datasets ====")
    timeLimitU = datetime.datetime.now(datetime.timezone.utc).replace(tzinfo=None) - datetime.timedelta(minutes=30)
    timeLimitL = datetime.datetime.now(datetime.timezone.utc).replace(tzinfo=None) - datetime.timedelta(days=3)
    disEraseLock = threading.Semaphore(5)
    disEraseProxyLock = threading.Lock()
    disEraseThreadPool = ThreadPool()
    # maxRows = 100000
    maxRows = 5000
    for targetStatus in ["deleting", "shortening"]:
        for i in range(10):
            # lock
            disEraseLock.acquire()
            # get datasets
            varMap = {}
            varMap[":modificationdateU"] = timeLimitU
            varMap[":modificationdateL"] = timeLimitL
            varMap[":type"] = "dispatch"
            varMap[":status"] = targetStatus
            sqlQuery = f"type=:type AND status=:status AND (modificationdate BETWEEN :modificationdateL AND :modificationdateU) AND rownum <= {maxRows}"
            disEraseProxyLock.acquire()
            res = taskBuffer.getLockDatasets(sqlQuery, varMap, modTimeOffset="90/24/60")
            if res is None:
                _logger.debug(f"# of dis datasets for {targetStatus}: None")
            else:
                _logger.debug(f"# of dis datasets for {targetStatus}: {len(res)}")
            if res is None or len(res) == 0:
                disEraseProxyLock.release()
                disEraseLock.release()
                break
            disEraseProxyLock.release()
            # release
            disEraseLock.release()
            # run disEraser
            iRows = 0
            nRows = 500
            while iRows < len(res):
                disEraser = EraserThr(
                    disEraseLock,
                    disEraseProxyLock,
                    res[iRows : iRows + nRows],
                    disEraseThreadPool,
                    targetStatus,
                )
                disEraser.start()
                iRows += nRows
            disEraseThreadPool.join()
            if len(res) < 100:
                break

    _memoryCheck("finisher")

    # finisher thread
    class FinisherThr(threading.Thread):
        def __init__(self, lock, proxyLock, ids, pool, timeNow):
            threading.Thread.__init__(self)
            self.ids = ids
            self.lock = lock
            self.proxyLock = proxyLock
            self.pool = pool
            self.timeNow = timeNow
            self.pool.add(self)

        def run(self):
            self.lock.acquire()
            try:
                # get jobs from DB
                ids = self.ids
                self.proxyLock.acquire()
                jobs = taskBuffer.peekJobs(ids, fromDefined=False, fromArchived=False, fromWaiting=False)
                self.proxyLock.release()
                upJobs = []
                finJobs = []
                for job in jobs:
                    if job is None or job.jobStatus == "unknown":
                        continue
                    seList = ["dummy"]
                    tmpNucleus = siteMapper.getNucleus(job.nucleus)
                    # get SEs
                    if job.prodSourceLabel == "user" and job.destinationSE not in siteMapper.siteSpecList:
                        # using --destSE for analysis job to transfer output
                        seList = [job.destinationSE]
                    elif tmpNucleus is not None:
                        seList = list(tmpNucleus.allDdmEndPoints)
<<<<<<< HEAD
=======
                    elif siteMapper.checkCloud(job.cloud):
                        _logger.debug(f"Checking cloud {job.cloud}")
                        # normal production jobs
                        if DataServiceUtils.checkJobDestinationSE(job) is None:
                            tmpDstID = siteMapper.getCloud(job.cloud)["dest"]
                            _logger.debug(f"Set tmpDstID to {tmpDstID}")
                        else:
                            tmpDstID = job.destinationSE
                        tmpDstSite = siteMapper.getSite(tmpDstID)
                        scope_input, scope_output = select_scope(tmpDstSite, job.prodSourceLabel)
                        seList = tmpDstSite.ddm_endpoints_output[scope_output].getLocalEndPoints()
>>>>>>> 69da6969
                    # get LFN list
                    lfns = []
                    guids = []
                    scopes = []
                    nTokens = 0
                    for file in job.Files:
                        # only output files are checked
                        if file.type == "output" or file.type == "log":
                            if file.status == "nooutput":
                                continue
                            if DataServiceUtils.getDistributedDestination(file.destinationDBlockToken) is not None:
                                continue
                            lfns.append(file.lfn)
                            guids.append(file.GUID)
                            scopes.append(file.scope)
                            nTokens += len(file.destinationDBlockToken.split(","))
                    # get files
                    _logger.debug(f"{job.PandaID} Cloud:{job.cloud}")
                    tmpStat, okFiles = rucioAPI.list_file_replicas(scopes, lfns, seList)
                    if not tmpStat:
                        _logger.error(f"{job.PandaID} failed to get file replicas")
                        okFiles = {}
                    # count files
                    nOkTokens = 0
                    for okLFN in okFiles:
                        okSEs = okFiles[okLFN]
                        nOkTokens += len(okSEs)
                    # check all files are ready
                    _logger.debug(f"{job.PandaID} nToken:{nTokens} nOkToken:{nOkTokens}")
                    if nTokens <= nOkTokens:
                        _logger.debug(f"{job.PandaID} Finisher : Finish")
                        for file in job.Files:
                            if file.type == "output" or file.type == "log":
                                if file.status != "nooutput":
                                    file.status = "ready"
                        # append to run Finisher
                        finJobs.append(job)
                    else:
                        endTime = job.endTime
                        if endTime == "NULL":
                            endTime = job.startTime
                        # priority-dependent timeout
                        if job.currentPriority >= 800 and (job.prodSourceLabel not in ["user"]):
                            timeOutValue = TRANSFER_TIMEOUT_HI_PRIORITY
                        else:
                            timeOutValue = TRANSFER_TIMEOUT_LO_PRIORITY

                        timeOut = self.timeNow - datetime.timedelta(days=timeOutValue)
                        _logger.debug(f"{job.PandaID}  Priority:{job.currentPriority} Limit:{str(timeOut)} End:{str(endTime)}")
                        if endTime < timeOut:
                            # timeout
                            _logger.debug(f"{job.PandaID} Finisher : Kill")
                            strMiss = ""
                            for lfn in lfns:
                                if lfn not in okFiles:
                                    strMiss += f" {lfn}"
                            job.jobStatus = "failed"
                            job.taskBufferErrorCode = pandaserver.taskbuffer.ErrorCode.EC_Transfer
                            job.taskBufferErrorDiag = f"transfer timeout for {strMiss}"
                            guidMap = {}
                            for file in job.Files:
                                # set file status
                                if file.status == "transferring" or file.type in [
                                    "log",
                                    "output",
                                ]:
                                    file.status = "failed"
                                # collect GUIDs to delete files from _tid datasets
                                if file.type == "output" or file.type == "log":
                                    if file.destinationDBlock not in guidMap:
                                        guidMap[file.destinationDBlock] = []
                                    guidMap[file.destinationDBlock].append(file.GUID)
                        else:
                            # wait
                            _logger.debug(f"{job.PandaID} Finisher : Wait")
                            for lfn in lfns:
                                if lfn not in okFiles:
                                    _logger.debug(f"{job.PandaID}    -> {lfn}")
                    upJobs.append(job)
                # update
                _logger.debug("updating ...")
                self.proxyLock.acquire()
                taskBuffer.updateJobs(upJobs, False)
                self.proxyLock.release()
                # run Finisher
                for job in finJobs:
                    fThr = Finisher(taskBuffer, None, job)
                    fThr.run()
                _logger.debug("done")
                time.sleep(1)
            except Exception:
                errtype, errvalue = sys.exc_info()[:2]
                errStr = f"FinisherThr failed with {errtype} {errvalue}"
                errStr += traceback.format_exc()
                _logger.error(errStr)
            self.pool.remove(self)
            self.lock.release()

    # finish transferring jobs
    _logger.debug("==== finish transferring jobs ====")
    finisherLock = threading.Semaphore(3)
    finisherProxyLock = threading.Lock()
    finisherThreadPool = ThreadPool()
    for loopIdx in ["low", "high"]:
        timeNow = datetime.datetime.now(datetime.timezone.utc).replace(tzinfo=None)
        if loopIdx == "high":
            highPrioFlag = True
        else:
            highPrioFlag = False
        # get jobs
        for ii in range(1000):
            # lock
            finisherLock.acquire()
            finisherProxyLock.acquire()
            ret, res = taskBuffer.lockJobsForFinisher(timeNow, 200, highPrioFlag)
            finisherProxyLock.release()
            finisherLock.release()
            if res is None:
                _logger.debug(f"# of jobs to be finished for {loopIdx} : {res}")
            else:
                _logger.debug(f"# of jobs to be finished for {loopIdx} : {len(res)}")
            if res is None or len(res) == 0:
                break
            # run thread
            finThr = FinisherThr(finisherLock, finisherProxyLock, res, finisherThreadPool, timeNow)
            finThr.start()
        # wait
        finisherThreadPool.join()

    # activator thread
    class ActivatorThr(threading.Thread):
        def __init__(self, lock, proxyLock, ids, pool):
            threading.Thread.__init__(self)
            self.ids = ids
            self.lock = lock
            self.proxyLock = proxyLock
            self.pool = pool
            self.pool.add(self)

        def run(self):
            self.lock.acquire()
            try:
                # get jobs from DB
                ids = self.ids
                self.proxyLock.acquire()
                jobs = taskBuffer.peekJobs(ids, fromActive=False, fromArchived=False, fromWaiting=False)
                self.proxyLock.release()
                actJobs = []
                for tmpJob in jobs:
                    if tmpJob is None or tmpJob.jobStatus == "unknown":
                        continue
                    # get LFN list
                    lfns = []
                    guids = []
                    scopes = []
                    for tmpFile in tmpJob.Files:
                        # only input files are checked
                        if tmpFile.type == "input" and tmpFile.status != "ready":
                            lfns.append(tmpFile.lfn)
                            scopes.append(tmpFile.scope)
                    # get file replicas
                    _logger.debug(f"{tmpJob.PandaID} check input files at {tmpJob.computingSite}")
                    tmpStat, okFiles = rucioAPI.list_file_replicas(scopes, lfns)
                    if not tmpStat:
                        pass
                    else:
                        # check if locally available
                        siteSpec = siteMapper.getSite(tmpJob.computingSite)
                        scope_input, scope_output = select_scope(siteSpec, tmpJob.prodSourceLabel, tmpJob.job_label)
                        allOK = True
                        for tmpFile in tmpJob.Files:
                            # only input
                            if tmpFile.type == "input" and tmpFile.status != "ready":
                                # check RSEs
                                if tmpFile.lfn in okFiles:
                                    for rse in okFiles[tmpFile.lfn]:
                                        if (
                                            siteSpec.ddm_endpoints_input[scope_input].isAssociated(rse)
                                            and siteSpec.ddm_endpoints_input[scope_input].getEndPoint(rse)["is_tape"] == "N"
                                        ):
                                            tmpFile.status = "ready"
                                            break
                                # missing
                                if tmpFile.status != "ready":
                                    allOK = False
                                    _logger.debug(f"{tmpJob.PandaID} skip since {tmpFile.scope}:{tmpFile.lfn} is missing")
                                    break
                        if not allOK:
                            continue
                        # append to run activator
                        _logger.debug(f"{tmpJob.PandaID} to activate")
                        actJobs.append(tmpJob)
                # update
                _logger.debug("activating ...")
                self.proxyLock.acquire()
                taskBuffer.activateJobs(actJobs)
                self.proxyLock.release()
                _logger.debug("done")
                time.sleep(1)
            except Exception:
                errtype, errvalue = sys.exc_info()[:2]
                _logger.error(f"ActivatorThr failed with {errtype} {errvalue}")
            self.pool.remove(self)
            self.lock.release()

    _memoryCheck("activator")

    # activate assigned jobs
    _logger.debug("==== activate assigned jobs ====")
    activatorLock = threading.Semaphore(3)
    activatorProxyLock = threading.Lock()
    activatorThreadPool = ThreadPool()
    timeLimit = datetime.datetime.now(datetime.timezone.utc).replace(tzinfo=None) - datetime.timedelta(hours=1)
    # get jobs
    for ii in range(1000):
        # lock
        activatorLock.acquire()
        activatorProxyLock.acquire()
        ret, res = taskBuffer.lockJobsForActivator(timeLimit, 100, 800)
        activatorProxyLock.release()
        activatorLock.release()
        if res is None:
            _logger.debug(f"# of jobs to be activated for {res} ")
        else:
            _logger.debug(f"# of jobs to be activated for {len(res)} ")
        if res is None or len(res) == 0:
            break
        # run thread
        actThr = ActivatorThr(activatorLock, activatorProxyLock, res, activatorThreadPool)
        actThr.start()
    # wait
    activatorThreadPool.join()

    # activator thread with rule
    class ActivatorWithRuleThr(threading.Thread):
        def __init__(self, lock, proxyLock, ids, pool):
            threading.Thread.__init__(self)
            self.ids = ids
            self.lock = lock
            self.proxyLock = proxyLock
            self.pool = pool
            self.pool.add(self)

        def run(self):
            self.lock.acquire()
            try:
                # get jobs from DB
                ids = self.ids
                self.proxyLock.acquire()
                jobs = taskBuffer.peekJobs(ids, fromActive=False, fromArchived=False, fromWaiting=False)
                self.proxyLock.release()
                actJobs = []
                replicaMap = dict()
                for tmpJob in jobs:
                    if tmpJob is None or tmpJob.jobStatus == "unknown":
                        continue
                    # check if locally available
                    siteSpec = siteMapper.getSite(tmpJob.computingSite)
                    scope_input, scope_output = select_scope(siteSpec, tmpJob.prodSourceLabel, tmpJob.job_label)
                    allOK = True
                    for tmpFile in tmpJob.Files:
                        # only input files are checked
                        if tmpFile.type == "input" and tmpFile.status != "ready":
                            # get replicas
                            if tmpFile.dispatchDBlock not in replicaMap:
                                tmpStat, repMap = rucioAPI.list_dataset_replicas(tmpFile.dispatchDBlock)
                                if tmpStat != 0:
                                    repMap = {}
                                replicaMap[tmpFile.dispatchDBlock] = repMap
                            # check RSEs
                            for rse in replicaMap[tmpFile.dispatchDBlock]:
                                repInfo = replicaMap[tmpFile.dispatchDBlock][rse]
                                if (
                                    siteSpec.ddm_endpoints_input[scope_input].isAssociated(rse)
                                    and siteSpec.ddm_endpoints_input[scope_input].getEndPoint(rse)["is_tape"] == "N"
                                    and repInfo[0]["total"] == repInfo[0]["found"]
                                    and repInfo[0]["total"] is not None
                                ):
                                    tmpFile.status = "ready"
                                    break
                            # missing
                            if tmpFile.status != "ready":
                                allOK = False
                                _logger.debug(f"{tmpJob.PandaID} skip since {tmpFile.scope}:{tmpFile.lfn} is missing with rule")
                                break
                    if not allOK:
                        continue
                    # append to run activator
                    _logger.debug(f"{tmpJob.PandaID} to activate with rule {str(replicaMap)}")
                    actJobs.append(tmpJob)
                # update
                _logger.debug("activating ...")
                self.proxyLock.acquire()
                taskBuffer.activateJobs(actJobs)
                self.proxyLock.release()
                _logger.debug("done")
                time.sleep(1)
            except Exception:
                errtype, errvalue = sys.exc_info()[:2]
                _logger.error(f"ActivatorThr failed with {errtype} {errvalue}")
            self.pool.remove(self)
            self.lock.release()

    _memoryCheck("activator")

    # activate assigned jobs
    _logger.debug("==== activate assigned jobs with rule ====")
    activatorLock = threading.Semaphore(3)
    activatorProxyLock = threading.Lock()
    activatorThreadPool = ThreadPool()
    timeLimit = datetime.datetime.now(datetime.timezone.utc).replace(tzinfo=None) - datetime.timedelta(hours=1)
    # get jobs
    for ii in range(1000):
        # lock
        activatorLock.acquire()
        activatorProxyLock.acquire()
        ret, res = taskBuffer.lockJobsForActivator(timeLimit, 100, 0)
        activatorProxyLock.release()
        activatorLock.release()
        if res is None:
            _logger.debug(f"# of jobs to be activated with rule for {res} ")
        else:
            _logger.debug(f"# of jobs to be activated with rule for {len(res)} ")
        if res is None or len(res) == 0:
            break
        # run thread
        actThr = ActivatorWithRuleThr(activatorLock, activatorProxyLock, res, activatorThreadPool)
        actThr.start()
    # wait
    activatorThreadPool.join()

    # thread to delete sub datasets
    class SubDeleter(threading.Thread):
        def __init__(self, lock, proxyLock, datasets, pool):
            threading.Thread.__init__(self)
            self.datasets = datasets
            self.lock = lock
            self.proxyLock = proxyLock
            self.pool = pool
            self.pool.add(self)

        def run(self):
            self.lock.acquire()
            try:
                for vuid, name, modDate in self.datasets:
                    # check just in case
                    if re.search("_sub\d+$", name) is None:
                        _logger.debug(f"skip non sub {name}")
                        continue
                    _logger.debug(f"delete sub {name}")
                    if (
                        name.startswith("pandaddm_")
                        or name.startswith("user.")
                        or name.startswith("group.")
                        or name.startswith("hc_test.")
                        or name.startswith("panda.um.")
                    ):
                        dsExists = False
                    else:
                        dsExists = True
                        # get PandaIDs
                        self.proxyLock.acquire()
                        retF, resF = taskBuffer.querySQLS(
                            "SELECT /*+ index(tab FILESTABLE4_DESTDBLOCK_IDX) */ DISTINCT PandaID FROM ATLAS_PANDA.filesTable4 tab WHERE destinationDBlock=:destinationDBlock ",
                            {":destinationDBlock": name},
                        )
                        self.proxyLock.release()
                        if retF is None:
                            _logger.error(f"SQL error for sub {name}")
                            continue
                        else:
                            _logger.debug(f"sub {name} has {len(resF)} jobs")
                            self.proxyLock.acquire()
                            # check jobs
                            sqlP = "SELECT jobStatus FROM ATLAS_PANDA.jobsArchived4 WHERE PandaID=:PandaID "
                            sqlP += "UNION "
                            sqlP += "SELECT jobStatus FROM ATLAS_PANDAARCH.jobsArchived WHERE PandaID=:PandaID AND modificationTime>CURRENT_DATE-30 "
                            allDone = True
                            for (pandaID,) in resF:
                                retP, resP = taskBuffer.querySQLS(sqlP, {":PandaID": pandaID})
                                if len(resP) == 0:
                                    _logger.debug(f"skip delete sub {name} PandaID={pandaID} not found")
                                    allDone = False
                                    break
                                jobStatus = resP[0][0]
                                if jobStatus not in [
                                    "finished",
                                    "failed",
                                    "cancelled",
                                    "closed",
                                ]:
                                    _logger.debug(f"skip delete sub {name} PandaID={pandaID} is active {jobStatus}")
                                    allDone = False
                                    break
                            self.proxyLock.release()
                            if allDone:
                                _logger.debug(f"deleting sub {name}")
                                try:
                                    rucioAPI.erase_dataset(name, grace_period=4)
                                    status = True
                                except Exception:
                                    errtype, errvalue = sys.exc_info()[:2]
                                    out = f"{errtype} {errvalue}"
                                    _logger.error(f"{name} failed to erase with {out}")
                            else:
                                _logger.debug(f"wait sub {name}")
                                continue
                    # update dataset
                    self.proxyLock.acquire()
                    varMap = {}
                    varMap[":vuid"] = vuid
                    varMap[":ost1"] = "completed"
                    varMap[":ost2"] = "cleanup"
                    varMap[":newStatus"] = "deleted"
                    taskBuffer.querySQLS(
                        "UPDATE ATLAS_PANDA.Datasets SET status=:newStatus,modificationdate=CURRENT_DATE WHERE vuid=:vuid AND status IN (:ost1,:ost2) ",
                        varMap,
                    )
                    self.proxyLock.release()
                    _logger.debug(f"end {name} ")
            except Exception:
                errStr = traceback.format_exc()
                _logger.error(errStr)
            self.pool.remove(self)
            self.lock.release()

    # delete sub datasets
    _logger.debug("==== delete sub datasets ====")
    timeLimitU = datetime.datetime.now(datetime.timezone.utc).replace(tzinfo=None) - datetime.timedelta(minutes=30)
    timeLimitL = datetime.datetime.now(datetime.timezone.utc).replace(tzinfo=None) - datetime.timedelta(days=14)
    subdeleteLock = threading.Semaphore(5)
    subdeleteProxyLock = threading.Lock()
    subdeleteThreadPool = ThreadPool()
    maxRows = 5000
    while True:
        # lock
        subdeleteLock.acquire()
        # get datasets
        varMap = {}
        varMap[":limitU"] = timeLimitU
        varMap[":limitL"] = timeLimitL
        varMap[":type"] = "output"
        varMap[":subtype"] = "sub"
        varMap[":st1"] = "completed"
        varMap[":st2"] = "cleanup"
        sqlQuery = (
            "type=:type AND subType=:subtype AND status IN (:st1,:st2) AND (creationdate BETWEEN :limitL AND :limitU) AND (modificationdate BETWEEN :limitL AND :limitU) AND rownum <= %s"
            % maxRows
        )
        subdeleteProxyLock.acquire()
        res = taskBuffer.getLockDatasets(sqlQuery, varMap, modTimeOffset="90/24/60")
        if res is None:
            _logger.debug(f"# of sub datasets to be deleted {res}")
        else:
            _logger.debug(f"# of sub datasets to be deleted {len(res)}")
        if res is None or len(res) == 0:
            subdeleteProxyLock.release()
            subdeleteLock.release()
            break
        subdeleteProxyLock.release()
        # release
        subdeleteLock.release()
        # run subdeleter
        iRows = 0
        nRows = 500
        while iRows < len(res):
            subdeleter = SubDeleter(
                subdeleteLock,
                subdeleteProxyLock,
                res[iRows : iRows + nRows],
                subdeleteThreadPool,
            )
            subdeleter.start()
            iRows += nRows
        subdeleteThreadPool.join()
        if len(res) < 100:
            break

    # release memory
    del siteMapper
    del deletedDisList

    _memoryCheck("end")

    # stop taskBuffer if created inside this script
    taskBuffer.cleanup(requester=requester_id)

    _logger.debug("===================== end =====================")


# run
if __name__ == "__main__":
    main()<|MERGE_RESOLUTION|>--- conflicted
+++ resolved
@@ -674,20 +674,7 @@
                         seList = [job.destinationSE]
                     elif tmpNucleus is not None:
                         seList = list(tmpNucleus.allDdmEndPoints)
-<<<<<<< HEAD
-=======
-                    elif siteMapper.checkCloud(job.cloud):
-                        _logger.debug(f"Checking cloud {job.cloud}")
-                        # normal production jobs
-                        if DataServiceUtils.checkJobDestinationSE(job) is None:
-                            tmpDstID = siteMapper.getCloud(job.cloud)["dest"]
-                            _logger.debug(f"Set tmpDstID to {tmpDstID}")
-                        else:
-                            tmpDstID = job.destinationSE
-                        tmpDstSite = siteMapper.getSite(tmpDstID)
-                        scope_input, scope_output = select_scope(tmpDstSite, job.prodSourceLabel)
-                        seList = tmpDstSite.ddm_endpoints_output[scope_output].getLocalEndPoints()
->>>>>>> 69da6969
+
                     # get LFN list
                     lfns = []
                     guids = []
